package cloudwatch

import (
	"context"
	"errors"
	"fmt"
	"reflect"
	"sort"
	"strings"
	"sync"
	"time"

	"github.com/aws/aws-sdk-go/aws"
	"github.com/aws/aws-sdk-go/aws/awsutil"
	"github.com/aws/aws-sdk-go/service/cloudwatch"
	"github.com/aws/aws-sdk-go/service/ec2"
	"github.com/aws/aws-sdk-go/service/resourcegroupstaggingapi"
	"github.com/grafana/grafana/pkg/components/simplejson"
	"github.com/grafana/grafana/pkg/infra/metrics"
	"github.com/grafana/grafana/pkg/tsdb"
	"github.com/grafana/grafana/pkg/util/errutil"
)

var metricsMap map[string][]string
var dimensionsMap map[string][]string

type suggestData struct {
	Text  string
	Value string
}

type CustomMetricsCache struct {
	Expire time.Time
	Cache  []string
}

var regionCache sync.Map

func init() {
	metricsMap = map[string][]string{
		"AWS/ACMPrivateCA":      {"CRLGenerated", "Failure", "MisconfiguredCRLBucket", "Success", "Time"},
		"AWS/AmazonMQ":          {"ConsumerCount", "CpuCreditBalance", "CpuUtilization", "CurrentConnectionsCount", "DequeueCount", "DispatchCount", "EnqueueCount", "EnqueueTime", "ExpiredCount", "HeapUsage", "InflightCount", "JournalFilesForFastRecovery", "JournalFilesForFullRecovery", "MemoryUsage", "NetworkIn", "NetworkOut", "OpenTransactionsCount", "ProducerCount", "QueueSize", "StorePercentUsage", "TotalConsumerCount", "TotalMessageCount", "TotalProducerCount"},
		"AWS/ApiGateway":        {"4XXError", "5XXError", "CacheHitCount", "CacheMissCount", "Count", "IntegrationLatency", "Latency"},
		"AWS/AppStream":         {"ActualCapacity", "AvailableCapacity", "CapacityUtilization", "DesiredCapacity", "InUseCapacity", "InsufficientCapacityError", "PendingCapacity", "RunningCapacity"},
		"AWS/AppSync":           {"4XXError", "5XXError", "Latency"},
		"AWS/ApplicationELB":    {"ActiveConnectionCount", "ClientTLSNegotiationErrorCount", "ConsumedLCUs", "ELBAuthError", "ELBAuthFailure", "ELBAuthLatency", "ELBAuthRefreshTokenSuccess", "ELBAuthSuccess", "ELBAuthUserClaimsSizeExceeded", "HTTPCode_ELB_3XX_Count", "HTTPCode_ELB_4XX_Count", "HTTPCode_ELB_5XX_Count", "HTTPCode_Target_2XX_Count", "HTTPCode_Target_3XX_Count", "HTTPCode_Target_4XX_Count", "HTTPCode_Target_5XX_Count", "HTTP_Fixed_Response_Count", "HTTP_Redirect_Count", "HTTP_Redirect_Url_Limit_Exceeded_Count", "HealthyHostCount", "IPv6ProcessedBytes", "IPv6RequestCount", "LambdaInternalError", "LambdaTargetProcessedBytes", "LambdaUserError", "NewConnectionCount", "NonStickyRequestCount", "ProcessedBytes", "RejectedConnectionCount", "RequestCount", "RequestCountPerTarget", "RuleEvaluations", "StandardProcessedBytes", "TargetConnectionErrorCount", "TargetResponseTime", "TargetTLSNegotiationErrorCount", "UnHealthyHostCount"},
		"AWS/Athena":            {"DataScannedInBytes", "EngineExecutionTime", "QueryPlanningTime", "QueryQueueTime", "QueryState", "QueryType", "ServiceProcessingTime", "TotalExecutionTime", "WorkGroup"},
		"AWS/AutoScaling":       {"GroupDesiredCapacity", "GroupInServiceInstances", "GroupMaxSize", "GroupMinSize", "GroupPendingInstances", "GroupStandbyInstances", "GroupTerminatingInstances", "GroupTotalInstances"},
		"AWS/Billing":           {"EstimatedCharges"},
		"AWS/Chatbot":           {"EventsThrottled", "EventsProcessed", "MessageDeliverySuccess", "MessageDeliveryFailure", "UnsupportedEvents"},
		"AWS/CloudFront":        {"4xxErrorRate", "5xxErrorRate", "BytesDownloaded", "BytesUploaded", "Requests", "TotalErrorRate"},
		"AWS/CloudHSM":          {"HsmKeysSessionOccupied", "HsmKeysTokenOccupied", "HsmSessionCount", "HsmSslCtxsOccupied", "HsmTemperature", "HsmUnhealthy", "HsmUsersAvailable", "HsmUsersMax", "InterfaceEth2OctetsInput", "InterfaceEth2OctetsOutput"},
		"AWS/CloudSearch":       {"IndexUtilization", "Partitions", "SearchableDocuments", "SuccessfulRequests"},
		"AWS/CodeBuild":         {"BuildDuration", "Builds", "DownloadSourceDuration", "Duration", "FailedBuilds", "FinalizingDuration", "InstallDuration", "PostBuildDuration", "PreBuildDuration", "ProvisioningDuration", "QueuedDuration", "SubmittedDuration", "SucceededBuilds", "UploadArtifactsDuration"},
		"AWS/Cognito":           {"AccountTakeOverRisk", "CompromisedCredentialsRisk", "NoRisk", "OverrideBlock", "Risk"},
		"AWS/Connect":           {"CallBackNotDialableNumber", "CallRecordingUploadError", "CallsBreachingConcurrencyQuota", "CallsPerInterval", "ConcurrentCalls", "ConcurrentCallsPercentage", "ContactFlowErrors", "ContactFlowFatalErrors", "LongestQueueWaitTime", "MisconfiguredPhoneNumbers", "MissedCalls", "PublicSigningKeyUsage", "QueueCapacityExceededError", "QueueSize", "ThrottledCalls", "ToInstancePacketLossRate"},
		"AWS/DDoSProtection":    {"AllowedRequests", "BlockedRequests", "CountedRequests", "DDoSAttackBitsPerSecond", "DDoSAttackPacketsPerSecond", "DDoSAttackRequestsPerSecond", "DDoSDetected", "PassedRequests"},
		"AWS/DMS":               {"CDCChangesDiskSource", "CDCChangesDiskTarget", "CDCChangesMemorySource", "CDCChangesMemoryTarget", "CDCIncomingChanges", "CDCLatencySource", "CDCLatencyTarget", "CDCThroughputBandwidthSource", "CDCThroughputBandwidthTarget", "CDCThroughputRowsSource", "CDCThroughputRowsTarget", "CPUUtilization", "FreeStorageSpace", "FreeableMemory", "FullLoadThroughputBandwidthSource", "FullLoadThroughputBandwidthTarget", "FullLoadThroughputRowsSource", "FullLoadThroughputRowsTarget", "NetworkReceiveThroughput", "NetworkTransmitThroughput", "ReadIOPS", "ReadLatency", "ReadThroughput", "SwapUsage", "WriteIOPS", "WriteLatency", "WriteThroughput"},
		"AWS/DocDB":             {"BackupRetentionPeriodStorageUsed", "BufferCacheHitRatio", "ChangeStreamLogSize", "CPUUtilization", "DatabaseConnections", "DBInstanceReplicaLag", "DBClusterReplicaLagMaximum", "DBClusterReplicaLagMinimum", "DiskQueueDepth", "EngineUptime", "FreeableMemory", "FreeLocalStorage", "NetworkReceiveThroughput", "NetworkThroughput", "NetworkTransmitThroughput", "ReadIOPS", "ReadLatency", "ReadThroughput", "SnapshotStorageUsed", "SwapUsage", "TotalBackupStorageBilled", "VolumeBytesUsed", "VolumeReadIOPs", "VolumeWriteIOPs", "WriteIOPS", "WriteLatency", "WriteThroughput"},
		"AWS/DX":                {"ConnectionBpsEgress", "ConnectionBpsIngress", "ConnectionCRCErrorCount", "ConnectionLightLevelRx", "ConnectionLightLevelTx", "ConnectionPpsEgress", "ConnectionPpsIngress", "ConnectionState"},
		"AWS/DAX":               {"CPUUtilization", "NetworkPacketsIn", "NetworkPacketsOut", "GetItemRequestCount", "BatchGetItemRequestCount", "BatchWriteItemRequestCount", "DeleteItemRequestCount", "PutItemRequestCount", "UpdateItemRequestCount", "TransactWriteItemsCount", "TransactGetItemsCount", "ItemCacheHits", "ItemCacheMisses", "QueryCacheHits", "QueryCacheMisses", "ScanCacheHits", "ScanCacheMisses", "TotalRequestCount", "ErrorRequestCount", "FaultRequestCount", "FailedRequestCount", "QueryRequestCount", "ScanRequestCount", "ClientConnections", "EstimatedDbSize", "EvictedSize"},
		"AWS/DynamoDB":          {"ConditionalCheckFailedRequests", "ConsumedReadCapacityUnits", "ConsumedWriteCapacityUnits", "OnlineIndexConsumedWriteCapacity", "OnlineIndexPercentageProgress", "OnlineIndexThrottleEvents", "PendingReplicationCount", "ProvisionedReadCapacityUnits", "ProvisionedWriteCapacityUnits", "ReadThrottleEvents", "ReplicationLatency", "ReturnedBytes", "ReturnedItemCount", "ReturnedRecordsCount", "SuccessfulRequestLatency", "SystemErrors", "ThrottledRequests", "TimeToLiveDeletedItemCount", "UserErrors", "WriteThrottleEvents"},
		"AWS/EBS":               {"BurstBalance", "VolumeConsumedReadWriteOps", "VolumeIdleTime", "VolumeQueueLength", "VolumeReadBytes", "VolumeReadOps", "VolumeThroughputPercentage", "VolumeTotalReadTime", "VolumeTotalWriteTime", "VolumeWriteBytes", "VolumeWriteOps"},
		"AWS/EC2":               {"CPUCreditBalance", "CPUCreditUsage", "CPUSurplusCreditBalance", "CPUSurplusCreditsCharged", "CPUUtilization", "DiskReadBytes", "DiskReadOps", "DiskWriteBytes", "DiskWriteOps", "EBSByteBalance%", "EBSIOBalance%", "EBSReadBytes", "EBSReadOps", "EBSWriteBytes", "EBSWriteOps", "NetworkIn", "NetworkOut", "NetworkPacketsIn", "NetworkPacketsOut", "StatusCheckFailed", "StatusCheckFailed_Instance", "StatusCheckFailed_System"},
		"AWS/EC2/API":           {"ClientErrors", "RequestLimitExceeded", "ServerErrors", "SuccessfulCalls"},
		"AWS/EC2Spot":           {"AvailableInstancePoolsCount", "BidsSubmittedForCapacity", "EligibleInstancePoolCount", "FulfilledCapacity", "MaxPercentCapacityAllocation", "PendingCapacity", "PercentCapacityAllocation", "TargetCapacity", "TerminatingCapacity"},
		"AWS/ECS":               {"CPUReservation", "CPUUtilization", "GPUReservation", "MemoryReservation", "MemoryUtilization"},
		"AWS/EFS":               {"BurstCreditBalance", "ClientConnections", "DataReadIOBytes", "DataWriteIOBytes", "MetadataIOBytes", "PercentIOLimit", "PermittedThroughput", "TotalIOBytes"},
		"AWS/ELB":               {"BackendConnectionErrors", "EstimatedALBActiveConnectionCount", "EstimatedALBConsumedLCUs", "EstimatedALBNewConnectionCount", "EstimatedProcessedBytes", "HTTPCode_Backend_2XX", "HTTPCode_Backend_3XX", "HTTPCode_Backend_4XX", "HTTPCode_Backend_5XX", "HTTPCode_ELB_4XX", "HTTPCode_ELB_5XX", "HealthyHostCount", "Latency", "RequestCount", "SpilloverCount", "SurgeQueueLength", "UnHealthyHostCount"},
		"AWS/ES":                {"AutomatedSnapshotFailure", "CPUCreditBalance", "CPUUtilization", "ClusterIndexWritesBlocked", "ClusterStatus.green", "ClusterStatus.red", "ClusterStatus.yellow", "ClusterUsedSpace", "DeletedDocuments", "DiskQueueDepth", "ElasticsearchRequests", "FreeStorageSpace", "IndexingLatency", "IndexingRate", "InvalidHostHeaderRequests", "JVMGCOldCollectionCount", "JVMGCOldCollectionTime", "JVMGCYoungCollectionCount", "JVMGCYoungCollectionTime", "JVMMemoryPressure", "KMSKeyError", "KMSKeyInaccessible", "KibanaHealthyNodes", "MasterCPUCreditBalance", "MasterCPUUtilization", "MasterFreeStorageSpace", "MasterJVMMemoryPressure", "MasterReachableFromNode", "Nodes", "ReadIOPS", "ReadLatency", "ReadThroughput", "RequestCount", "SearchLatency", "SearchRate", "SearchableDocuments", "SysMemoryUtilization", "ThreadpoolBulkQueue", "ThreadpoolBulkRejected", "ThreadpoolBulkThreads", "ThreadpoolForce_mergeQueue", "ThreadpoolForce_mergeRejected", "ThreadpoolForce_mergeThreads", "ThreadpoolIndexQueue", "ThreadpoolIndexRejected", "ThreadpoolIndexThreads", "ThreadpoolSearchQueue", "ThreadpoolSearchRejected", "ThreadpoolSearchThreads", "WriteIOPS", "WriteLatency", "WriteThroughput"},
		"AWS/ElastiCache":       {"ActiveDefragHits", "BytesReadIntoMemcached", "BytesUsedForCache", "BytesUsedForCacheItems", "BytesUsedForHash", "BytesWrittenOutFromMemcached", "CPUUtilization", "CacheHits", "CacheMisses", "CasBadval", "CasHits", "CasMisses", "CmdConfigGet", "CmdConfigSet", "CmdFlush", "CmdGet", "CmdSet", "CmdTouch", "CurrConfig", "CurrConnections", "CurrItems", "DecrHits", "DecrMisses", "DeleteHits", "DeleteMisses", "EngineCPUUtilization", "EvictedUnfetched", "Evictions", "ExpiredUnfetched", "FreeableMemory", "GetHits", "GetMisses", "GetTypeCmds", "HashBasedCmds", "HyperLogLogBasedCmds", "IncrHits", "IncrMisses", "KeyBasedCmds", "ListBasedCmds", "NetworkBytesIn", "NetworkBytesOut", "NewConnections", "NewItems", "Reclaimed", "ReplicationBytes", "ReplicationLag", "SaveInProgress", "SetBasedCmds", "SetTypeCmds", "SlabsMoved", "SortedSetBasedCmds", "StringBasedCmds", "SwapUsage", "TouchHits", "TouchMisses", "UnusedMemory"},
		"AWS/ElasticBeanstalk":  {"ApplicationLatencyP10", "ApplicationLatencyP50", "ApplicationLatencyP75", "ApplicationLatencyP85", "ApplicationLatencyP90", "ApplicationLatencyP95", "ApplicationLatencyP99", "ApplicationLatencyP99.9", "ApplicationRequests2xx", "ApplicationRequests3xx", "ApplicationRequests4xx", "ApplicationRequests5xx", "ApplicationRequestsTotal", "CPUIdle", "CPUIowait", "CPUIrq", "CPUNice", "CPUSoftirq", "CPUSystem", "CPUUser", "EnvironmentHealth", "InstanceHealth", "InstancesDegraded", "InstancesInfo", "InstancesNoData", "InstancesOk", "InstancesPending", "InstancesSevere", "InstancesUnknown", "InstancesWarning", "LoadAverage1min", "LoadAverage5min", "RootFilesystemUtil"},
		"AWS/ElasticInference":  {"AcceleratorHealthCheckFailed", "AcceleratorMemoryUsage", "ConnectivityCheckFailed"},
		"AWS/ElasticMapReduce":  {"AppsCompleted", "AppsFailed", "AppsKilled", "AppsPending", "AppsRunning", "AppsSubmitted", "BackupFailed", "CapacityRemainingGB", "Cluster Status", "ContainerAllocated", "ContainerPending", "ContainerPendingRatio", "ContainerReserved", "CoreNodesPending", "CoreNodesRunning", "CorruptBlocks", "DfsPendingReplicationBlocks", "HBase", "HDFSBytesRead", "HDFSBytesWritten", "HDFSUtilization", "HbaseBackupFailed", "IO", "IsIdle", "JobsFailed", "JobsRunning", "LiveDataNodes", "LiveTaskTrackers", "MRActiveNodes", "MRDecommissionedNodes", "MRLostNodes", "MRRebootedNodes", "MRTotalNodes", "MRUnhealthyNodes", "Map/Reduce", "MapSlotsOpen", "MapTasksRemaining", "MapTasksRunning", "MemoryAllocatedMB", "MemoryAvailableMB", "MemoryReservedMB", "MemoryTotalMB", "MissingBlocks", "MostRecentBackupDuration", "Node Status", "PendingDeletionBlocks", "ReduceSlotsOpen", "ReduceTasksRemaining", "ReduceTasksRunning", "RemainingMapTasksPerSlot", "S3BytesRead", "S3BytesWritten", "TaskNodesPending", "TaskNodesRunning", "TimeSinceLastSuccessfulBackup", "TotalLoad", "UnderReplicatedBlocks", "YARNMemoryAvailablePercentage"},
		"AWS/ElasticTranscoder": {"Billed Audio Output", "Billed HD Output", "Billed SD Output", "Errors", "Jobs Completed", "Jobs Errored", "Outputs per Job", "Standby Time", "Throttles"},
		"AWS/Events":            {"DeadLetterInvocations", "FailedInvocations", "Invocations", "MatchedEvents", "ThrottledRules", "TriggeredRules"},
		"AWS/FSx":               {"DataReadBytes", "DataReadOperations", "DataWriteBytes", "DataWriteOperations", "FreeDataStorageCapacity", "MetadataOperations"},
		"AWS/Firehose":          {"BackupToS3.Bytes", "BackupToS3.DataFreshness", "BackupToS3.Records", "BackupToS3.Success", "DataReadFromKinesisStream.Bytes", "DataReadFromKinesisStream.Records", "DeliveryToElasticsearch.Bytes", "DeliveryToElasticsearch.Records", "DeliveryToElasticsearch.Success", "DeliveryToRedshift.Bytes", "DeliveryToRedshift.Records", "DeliveryToRedshift.Success", "DeliveryToS3.Bytes", "DeliveryToS3.DataFreshness", "DeliveryToS3.Records", "DeliveryToS3.Success", "DeliveryToSplunk.Bytes", "DeliveryToSplunk.DataFreshness", "DeliveryToSplunk.Records", "DeliveryToSplunk.Success", "DescribeDeliveryStream.Latency", "DescribeDeliveryStream.Requests", "ExecuteProcessing.Duration", "ExecuteProcessing.Success", "FailedConversion.Bytes", "FailedConversion.Records", "IncomingBytes", "IncomingRecords", "KinesisMillisBehindLatest", "ListDeliveryStreams.Latency", "ListDeliveryStreams.Requests", "PutRecord.Bytes", "PutRecord.Latency", "PutRecord.Requests", "PutRecordBatch.Bytes", "PutRecordBatch.Latency", "PutRecordBatch.Records", "PutRecordBatch.Requests", "SucceedConversion.Bytes", "SucceedConversion.Records", "SucceedProcessing.Bytes", "SucceedProcessing.Records", "ThrottledDescribeStream", "ThrottledGetRecords", "ThrottledGetShardIterator", "UpdateDeliveryStream.Latency", "UpdateDeliveryStream.Requests"},
		"AWS/GameLift":          {"ActivatingGameSessions", "ActiveGameSessions", "ActiveInstances", "ActiveServerProcesses", "AvailableGameSessions", "AverageWaitTime", "CurrentPlayerSessions", "CurrentTickets", "DesiredInstances", "FirstChoiceNotViable", "FirstChoiceOutOfCapacity", "GameSessionInterruptions", "HealthyServerProcesses", "IdleInstances", "InstanceInterruptions", "LowestLatencyPlacement", "LowestPricePlacement", "MatchAcceptancesTimedOut", "MatchesAccepted", "MatchesCreated", "MatchesPlaced", "MatchesRejected", "MaxInstances", "MinInstances", "PercentAvailableGameSessions", "PercentHealthyServerProcesses", "PercentIdleInstances", "Placement", "PlacementsCanceled", "PlacementsFailed", "PlacementsStarted", "PlacementsSucceeded", "PlacementsTimedOut", "PlayerSessionActivations", "PlayersStarted", "QueueDepth", "RuleEvaluationsFailed", "RuleEvaluationsPassed", "ServerProcessAbnormalTerminations", "ServerProcessActivations", "ServerProcessTerminations", "TicketsFailed", "TicketsStarted", "TicketsTimedOut", "TimeToMatch", "TimeToTicketSuccess"},
		"AWS/Glue":              {"glue.driver.BlockManager.disk.diskSpaceUsed_MB", "glue.driver.ExecutorAllocationManager.executors.numberAllExecutors", "glue.driver.ExecutorAllocationManager.executors.numberMaxNeededExecutors", "glue.driver.aggregate.bytesRead", "glue.driver.aggregate.elapsedTime", "glue.driver.aggregate.numCompletedStages", "glue.driver.aggregate.numCompletedTasks", "glue.driver.aggregate.numFailedTasks", "glue.driver.aggregate.numKilledTasks", "glue.driver.aggregate.recordsRead", "glue.driver.aggregate.shuffleBytesWritten", "glue.driver.aggregate.shuffleLocalBytesRead", "glue.driver.jvm.heap.usage  glue.executorId.jvm.heap.usage  glue.ALL.jvm.heap.usage", "glue.driver.jvm.heap.used  glue.executorId.jvm.heap.used  glue.ALL.jvm.heap.used", "glue.driver.s3.filesystem.read_bytes  glue.executorId.s3.filesystem.read_bytes  glue.ALL.s3.filesystem.read_bytes", "glue.driver.s3.filesystem.write_bytes  glue.executorId.s3.filesystem.write_bytes  glue.ALL.s3.filesystem.write_bytes", "glue.driver.system.cpuSystemLoad  glue.executorId.system.cpuSystemLoad  glue.ALL.system.cpuSystemLoad"},
		"AWS/Inspector":         {"TotalAssessmentRunFindings", "TotalAssessmentRuns", "TotalHealthyAgents", "TotalMatchingAgents"},
		"AWS/IoT":               {"CanceledJobExecutionCount", "CanceledJobExecutionTotalCount", "ClientError", "Connect.AuthError", "Connect.ClientError", "Connect.ServerError", "Connect.Success", "Connect.Throttle", "DeleteThingShadow.Accepted", "FailedJobExecutionCount", "FailedJobExecutionTotalCount", "Failure", "GetThingShadow.Accepted", "InProgressJobExecutionCount", "InProgressJobExecutionTotalCount", "NonCompliantResources", "NumLogBatchesFailedToPublishThrottled", "NumLogEventsFailedToPublishThrottled", "ParseError", "Ping.Success", "PublishIn.AuthError", "PublishIn.ClientError", "PublishIn.ServerError", "PublishIn.Success", "PublishIn.Throttle", "PublishOut.AuthError", "PublishOut.ClientError", "PublishOut.Success", "QueuedJobExecutionCount", "QueuedJobExecutionTotalCount", "RejectedJobExecutionCount", "RejectedJobExecutionTotalCount", "RemovedJobExecutionCount", "RemovedJobExecutionTotalCount", "ResourcesEvaluated", "RuleMessageThrottled", "RuleNotFound", "RulesExecuted", "ServerError", "Subscribe.AuthError", "Subscribe.ClientError", "Subscribe.ServerError", "Subscribe.Success", "Subscribe.Throttle", "SuccededJobExecutionCount", "SuccededJobExecutionTotalCount", "Success", "TopicMatch", "Unsubscribe.ClientError", "Unsubscribe.ServerError", "Unsubscribe.Success", "Unsubscribe.Throttle", "UpdateThingShadow.Accepted", "Violations", "ViolationsCleared", "ViolationsInvalidated"},
		"AWS/IoTAnalytics":      {"ActionExecution", "ActivityExecutionError", "IncomingMessages"},
		"AWS/KMS":               {"SecondsUntilKeyMaterialExpiration"},
		"AWS/Kafka":             {"ActiveControllerCount", "BytesInPerSec", "BytesOutPerSec", "CpuIdle", "CpuSystem", "CpuUser", "FetchConsumerLocalTimeMsMean", "FetchConsumerRequestQueueTimeMsMean", "FetchConsumerResponseQueueTimeMsMean", "FetchConsumerResponseSendTimeMsMean", "FetchConsumerTotalTimeMsMean", "FetchFollowerLocalTimeMsMean", "FetchFollowerRequestQueueTimeMsMean", "FetchFollowerResponseQueueTimeMsMean", "FetchFollowerResponseSendTimeMsMean", "FetchFollowerTotalTimeMsMean", "FetchMessageConversionsPerSec", "FetchThrottleByteRate", "FetchThrottleQueueSize", "FetchThrottleTime", "GlobalPartitionCount", "GlobalTopicCount", "KafkaAppLogsDiskUsed", "KafkaDataLogsDiskUsed", "LeaderCount", "MemoryBuffered", "MemoryCached", "MemoryFree", "MemoryUsed", "MessagesInPerSec", "NetworkProcessorAvgIdlePercent", "NetworkRxDropped", "NetworkRxErrors", "NetworkRxPackets", "NetworkTxDropped", "NetworkTxErrors", "NetworkTxPackets", "OfflinePartitionsCount", "PartitionCount", "ProduceLocalTimeMsMean", "ProduceMessageConversionsPerSec", "ProduceMessageConversionsTimeMsMean", "ProduceRequestQueueTimeMsMean", "ProduceResponseQueueTimeMsMean", "ProduceResponseSendTimeMsMean", "ProduceThrottleByteRate", "ProduceThrottleQueueSize", "ProduceThrottleTime", "ProduceTotalTimeMsMean", "RequestBytesMean", "RequestExemptFromThrottleTime", "RequestHandlerAvgIdlePercent", "RequestThrottleQueueSize", "RequestThrottleTime", "RequestTime", "RootDiskUsed", "SwapFree", "SwapUsed", "UnderMinIsrPartitionCount", "UnderReplicatedPartitions", "ZooKeeperRequestLatencyMsMean", "ZooKeeperSessionState"},
		"AWS/Kinesis":           {"GetRecords.Bytes", "GetRecords.IteratorAge", "GetRecords.IteratorAgeMilliseconds", "GetRecords.Latency", "GetRecords.Records", "GetRecords.Success", "IncomingBytes", "IncomingRecords", "IteratorAgeMilliseconds", "OutgoingBytes", "OutgoingRecords", "PutRecord.Bytes", "PutRecord.Latency", "PutRecord.Success", "PutRecords.Bytes", "PutRecords.Latency", "PutRecords.Records", "PutRecords.Success", "ReadProvisionedThroughputExceeded", "SubscribeToShard.RateExceeded", "SubscribeToShard.Success", "SubscribeToShardEvent.Bytes", "SubscribeToShardEvent.MillisBehindLatest", "SubscribeToShardEvent.Records", "SubscribeToShardEvent.Success", "WriteProvisionedThroughputExceeded"},
		"AWS/KinesisAnalytics":  {"Bytes", "InputProcessing.DroppedRecords", "InputProcessing.Duration", "InputProcessing.OkBytes", "InputProcessing.OkRecords", "InputProcessing.ProcessingFailedRecords", "InputProcessing.Success", "KPUs", "LambdaDelivery.DeliveryFailedRecords", "LambdaDelivery.Duration", "LambdaDelivery.OkRecords", "MillisBehindLatest", "Records", "Success"},
		"AWS/KinesisVideo":      {"GetHLSMasterPlaylist.Latency", "GetHLSMasterPlaylist.Requests", "GetHLSMasterPlaylist.Success", "GetHLSMediaPlaylist.Latency", "GetHLSMediaPlaylist.Requests", "GetHLSMediaPlaylist.Success", "GetHLSStreamingSessionURL.Latency", "GetHLSStreamingSessionURL.Requests", "GetHLSStreamingSessionURL.Success", "GetMP4InitFragment.Latency", "GetMP4InitFragment.Requests", "GetMP4InitFragment.Success", "GetMP4MediaFragment.Latency", "GetMP4MediaFragment.OutgoingBytes", "GetMP4MediaFragment.Requests", "GetMP4MediaFragment.Success", "GetMedia.ConnectionErrors", "GetMedia.MillisBehindNow", "GetMedia.OutgoingBytes", "GetMedia.OutgoingFragments", "GetMedia.OutgoingFrames", "GetMedia.Requests", "GetMedia.Success", "GetMediaForFragmentList.OutgoingBytes", "GetMediaForFragmentList.OutgoingFragments", "GetMediaForFragmentList.OutgoingFrames", "GetMediaForFragmentList.Requests", "GetMediaForFragmentList.Success", "GetTSFragment.Latency", "GetTSFragment.OutgoingBytes", "GetTSFragment.Requests", "GetTSFragment.Success", "ListFragments.Latency", "PutMedia.ActiveConnections", "PutMedia.BufferingAckLatency", "PutMedia.ConnectionErrors", "PutMedia.ErrorAckCount", "PutMedia.FragmentIngestionLatency", "PutMedia.FragmentPersistLatency", "PutMedia.IncomingBytes", "PutMedia.IncomingFragments", "PutMedia.IncomingFrames", "PutMedia.Latency", "PutMedia.PersistedAckLatency", "PutMedia.ReceivedAckLatency", "PutMedia.Requests", "PutMedia.Success"},
		"AWS/Lambda":            {"ConcurrentExecutions", "DeadLetterErrors", "Duration", "Errors", "Invocations", "IteratorAge", "Throttles", "UnreservedConcurrentExecutions"},
		"AWS/Lex":               {"BotChannelAuthErrors", "BotChannelConfigurationErrors", "BotChannelInboundThrottledEvents", "BotChannelOutboundThrottledEvents", "BotChannelRequestCount", "BotChannelResponseCardErrors", "BotChannelSystemErrors", "MissedUtteranceCount", "RuntimeInvalidLambdaResponses", "RuntimeLambdaErrors", "RuntimePollyErrors", "RuntimeRequestCount", "RuntimeSucessfulRequestLatency", "RuntimeSystemErrors", "RuntimeThrottledEvents", "RuntimeUserErrors"},
		"AWS/Logs":              {"DeliveryErrors", "DeliveryThrottling", "ForwardedBytes", "ForwardedLogEvents", "IncomingBytes", "IncomingLogEvents"},
		"AWS/ML":                {"PredictCount", "PredictFailureCount"},
		"AWS/MediaConnect":      {"ARQRecovered", "ARQRequests", "CATError", "CRCError", "ConnectedOutputs", "ContinuityCounter", "FECPackets", "FECRecovered", "NotRecoveredPackets", "OverflowPackets", "PATError", "PCRAccuracyError", "PCRError", "PIDError", "PMTError", "PTSError", "PacketLossPercent", "RecoveredPackets", "RoundTripTime", "SourceBitRate", "TSByteError", "TSSyncLoss", "TransportError"},
		"AWS/MediaConvert":      {"AudioOutputSeconds", "Errors", "HDOutputSeconds", "JobsCompletedCount", "JobsErroredCount", "SDOutputSeconds", "StandbyTime", "TranscodingTime", "UHDOutputSeconds"},
		"AWS/MediaPackage":      {"ActiveInput", "EgressBytes", "EgressRequestCount", "EgressResponseTime", "IngressBytes", "IngressResponseTime"},
		"AWS/MediaTailor":       {"AdDecisionServer.Ads", "AdDecisionServer.Duration", "AdDecisionServer.Errors", "AdDecisionServer.FillRate", "AdDecisionServer.Timeouts", "AdNotReady", "Avails.Duration", "Avails.FillRate", "Avails.FilledDuration", "GetManifest.Errors", "Origin.Errors", "Origin.Timeouts"},
		"AWS/NATGateway":        {"ActiveConnectionCount", "BytesInFromDestination", "BytesInFromSource", "BytesOutToDestination", "BytesOutToSource", "ConnectionAttemptCount", "ConnectionEstablishedCount", "ErrorPortAllocation", "IdleTimeoutCount", "PacketsDropCount", "PacketsInFromDestination", "PacketsInFromSource", "PacketsOutToDestination", "PacketsOutToSource"},
		"AWS/Neptune":           {"CPUUtilization", "ClusterReplicaLag", "ClusterReplicaLagMaximum", "ClusterReplicaLagMinimum", "EngineUptime", "FreeLocalStorage", "FreeableMemory", "GremlinErrors", "GremlinHttp1xx", "GremlinHttp2xx", "GremlinHttp4xx", "GremlinHttp5xx", "GremlinRequests", "GremlinRequestsPerSec", "GremlinWebSocketAvailableConnections", "GremlinWebSocketClientErrors", "GremlinWebSocketServerErrors", "GremlinWebSocketSuccess", "Http100", "Http101", "Http1xx", "Http200", "Http2xx", "Http400", "Http403", "Http405", "Http413", "Http429", "Http4xx", "Http500", "Http501", "Http5xx", "LoaderErrors", "LoaderRequests", "NetworkReceiveThroughput", "NetworkThroughput", "NetworkTransmitThroughput", "SparqlErrors", "SparqlHttp1xx", "SparqlHttp2xx", "SparqlHttp4xx", "SparqlHttp5xx", "SparqlRequests", "SparqlRequestsPerSec", "StatusErrors", "StatusRequests", "VolumeBytesUsed", "VolumeReadIOPs", "VolumeWriteIOPs"},
		"AWS/NetworkELB":        {"ActiveFlowCount", "ActiveFlowCount_TLS", "ClientTLSNegotiationErrorCount", "ConsumedLCUs", "HealthyHostCount", "NewFlowCount", "NewFlowCount_TLS", "ProcessedBytes", "ProcessedBytes_TLS", "TCP_Client_Reset_Count", "TCP_ELB_Reset_Count", "TCP_Target_Reset_Count", "TargetTLSNegotiationErrorCount", "UnHealthyHostCount"},
		"AWS/OpsWorks":          {"cpu_idle", "cpu_nice", "cpu_steal", "cpu_system", "cpu_user", "cpu_waitio", "load_1", "load_15", "load_5", "memory_buffers", "memory_cached", "memory_free", "memory_swap", "memory_total", "memory_used", "procs"},
		"AWS/Polly":             {"2XXCount", "4XXCount", "5XXCount", "RequestCharacters", "ResponseLatency"},
		"AWS/RDS":               {"ActiveTransactions", "AuroraBinlogReplicaLag", "AuroraGlobalDBDataTransferBytes", "AuroraGlobalDBReplicatedWriteIO", "AuroraGlobalDBReplicationLag", "AuroraReplicaLag", "AuroraReplicaLagMaximum", "AuroraReplicaLagMinimum", "BacktrackChangeRecordsCreationRate", "BacktrackChangeRecordsStored", "BacktrackWindowActual", "BacktrackWindowAlert", "BackupRetentionPeriodStorageUsed", "BinLogDiskUsage", "BlockedTransactions", "BufferCacheHitRatio", "BurstBalance", "CPUCreditBalance", "CPUCreditUsage", "CPUUtilization", "CommitLatency", "CommitThroughput", "DDLLatency", "DDLThroughput", "DMLLatency", "DMLThroughput", "DatabaseConnections", "Deadlocks", "DeleteLatency", "DeleteThroughput", "DiskQueueDepth", "EngineUptime", "FailedSQLServerAgentJobsCount", "FreeLocalStorage", "FreeStorageSpace", "FreeableMemory", "InsertLatency", "InsertThroughput", "LoginFailures", "MaximumUsedTransactionIDs", "NetworkReceiveThroughput", "NetworkThroughput", "NetworkTransmitThroughput", "OldestReplicationSlotLag", "Queries", "RDSToAuroraPostgreSQLReplicaLag", "ReadIOPS", "ReadLatency", "ReadThroughput", "ReplicaLag", "ReplicationSlotDiskUsage", "ResultSetCacheHitRatio", "SelectLatency", "SelectThroughput", "ServerlessDatabaseCapacity", "SnapshotStorageUsed", "SwapUsage", "TotalBackupStorageBilled", "TransactionLogsDiskUsage", "TransactionLogsGeneration", "UpdateLatency", "UpdateThroughput", "VolumeBytesUsed", "VolumeReadIOPs", "VolumeWriteIOPs", "WriteIOPS", "WriteLatency", "WriteThroughput"},
		"AWS/Redshift":          {"CPUUtilization", "DatabaseConnections", "HealthStatus", "MaintenanceMode", "NetworkReceiveThroughput", "NetworkTransmitThroughput", "PercentageDiskSpaceUsed", "QueriesCompletedPerSecond", "QueryDuration", "QueryRuntimeBreakdown", "ReadIOPS", "ReadLatency", "ReadThroughput", "TotalTableCount", "WLMQueriesCompletedPerSecond", "WLMQueryDuration", "WLMQueueLength", "WriteIOPS", "WriteLatency", "WriteThroughput"},
		"AWS/Route53":           {"ChildHealthCheckHealthyCount", "ConnectionTime", "HealthCheckPercentageHealthy", "HealthCheckStatus", "SSLHandshakeTime", "TimeToFirstByte"},
		"AWS/Route53Resolver":   {"InboundQueryVolume", "OutboundQueryVolume", "OutboundQueryAggregatedVolume"},
		"AWS/S3":                {"4xxErrors", "5xxErrors", "AllRequests", "BucketSizeBytes", "BytesDownloaded", "BytesUploaded", "DeleteRequests", "FirstByteLatency", "GetRequests", "HeadRequests", "ListRequests", "NumberOfObjects", "PostRequests", "PutRequests", "SelectRequests", "SelectReturnedBytes", "SelectScannedBytes", "TotalRequestLatency"},
		"AWS/SES":               {"Bounce", "Clicks", "Complaint", "Delivery", "Opens", "Reject", "Rendering Failures", "Reputation.BounceRate", "Reputation.ComplaintRate", "Send"},
		"AWS/SNS":               {"NumberOfMessagesPublished", "NumberOfNotificationsDelivered", "NumberOfNotificationsFailed", "NumberOfNotificationsFilteredOut", "NumberOfNotificationsFilteredOut-InvalidAttributes", "NumberOfNotificationsFilteredOut-NoMessageAttributes", "PublishSize", "SMSMonthToDateSpentUSD", "SMSSuccessRate"},
		"AWS/SQS":               {"ApproximateAgeOfOldestMessage", "ApproximateNumberOfMessagesDelayed", "ApproximateNumberOfMessagesNotVisible", "ApproximateNumberOfMessagesVisible", "NumberOfEmptyReceives", "NumberOfMessagesDeleted", "NumberOfMessagesReceived", "NumberOfMessagesSent", "SentMessageSize"},
		"AWS/SWF":               {"ActivityTaskScheduleToCloseTime", "ActivityTaskScheduleToStartTime", "ActivityTaskStartToCloseTime", "ActivityTasksCanceled", "ActivityTasksCompleted", "ActivityTasksFailed", "ConsumedCapacity", "DecisionTaskScheduleToStartTime", "DecisionTaskStartToCloseTime", "DecisionTasksCompleted", "PendingTasks", "ProvisionedBucketSize", "ProvisionedRefillRate", "ScheduledActivityTasksTimedOutOnClose", "ScheduledActivityTasksTimedOutOnStart", "StartedActivityTasksTimedOutOnClose", "StartedActivityTasksTimedOutOnHeartbeat", "StartedDecisionTasksTimedOutOnClose", "ThrottledEvents", "WorkflowStartToCloseTime", "WorkflowsCanceled", "WorkflowsCompleted", "WorkflowsContinuedAsNew", "WorkflowsFailed", "WorkflowsTerminated", "WorkflowsTimedOut"},
		"AWS/SageMaker":         {"CPUUtilization", "DatasetObjectsAutoAnnotated", "DatasetObjectsHumanAnnotated", "DatasetObjectsLabelingFailed", "DiskUtilization", "GPUMemoryUtilization", "GPUUtilization", "Invocation4XXErrors", "Invocation5XXErrors", "Invocations", "InvocationsPerInstance", "JobsFailed", "JobsStopped", "JobsSucceeded", "MemoryUtilization", "ModelLatency", "OverheadLatency", "TotalDatasetObjectsLabeled"},
		"AWS/States":            {"ActivitiesFailed", "ActivitiesHeartbeatTimedOut", "ActivitiesScheduled", "ActivitiesStarted", "ActivitiesSucceeded", "ActivitiesTimedOut", "ActivityRunTime", "ActivityScheduleTime", "ActivityTime", "ConsumedCapacity", "ExecutionThrottled", "ExecutionTime", "ExecutionsAborted", "ExecutionsFailed", "ExecutionsStarted", "ExecutionsSucceeded", "ExecutionsTimedOut", "LambdaFunctionRunTime", "LambdaFunctionScheduleTime", "LambdaFunctionTime", "LambdaFunctionsFailed", "LambdaFunctionsHeartbeatTimedOut", "LambdaFunctionsScheduled", "LambdaFunctionsStarted", "LambdaFunctionsSucceeded", "LambdaFunctionsTimedOut", "ProvisionedBucketSize", "ProvisionedRefillRate", "ThrottledEvents"},
		"AWS/StorageGateway":    {"CacheFree", "CacheHitPercent", "CachePercentDirty", "CachePercentUsed", "CacheUsed", "CloudBytesDownloaded", "CloudBytesUploaded", "CloudDownloadLatency", "QueuedWrites", "ReadBytes", "ReadTime", "TimeSinceLastRecoveryPoint", "TotalCacheSize", "UploadBufferFree", "UploadBufferPercentUsed", "UploadBufferUsed", "WorkingStorageFree", "WorkingStoragePercentUsed", "WorkingStorageUsed", "WriteBytes", "WriteTime"},
		"AWS/Textract":          {"ResponseTime", "ServerErrorCount", "SuccessfulRequestCount", "ThrottledCount", "UserErrorCount"},
		"AWS/ThingsGraph":       {"EventStoreQueueSize", "FlowExecutionTime", "FlowExecutionsFailed", "FlowExecutionsStarted", "FlowExecutionsSucceeded", "FlowStepExecutionTime", "FlowStepExecutionsFailed", "FlowStepExecutionsStarted", "FlowStepExecutionsSucceeded"},
		"AWS/TransitGateway":    {"BytesIn", "BytesOut", "PacketDropCountBlackhole", "PacketDropCountNoRoute", "PacketsIn", "PacketsOut"},
		"AWS/Translate":         {"CharacterCount", "ResponseTime", "ServerErrorCount", "SuccessfulRequestCount", "ThrottledCount", "UserErrorCount"},
		"AWS/TrustedAdvisor":    {"GreenChecks", "RedChecks", "RedResources", "ServiceLimitUsage", "YellowChecks", "YellowResources"},
		"AWS/Usage":             {"CallCount"},
		"AWS/VPN":               {"TunnelDataIn", "TunnelDataOut", "TunnelState"},
		"AWS/WorkSpaces":        {"Available", "ConnectionAttempt", "ConnectionFailure", "ConnectionSuccess", "InSessionLatency", "Maintenance", "SessionDisconnect", "SessionLaunchTime", "Stopped", "Unhealthy", "UserConnected"},
		"ECS/ContainerInsights": {"ContainerInstanceCount", "CpuUtilized", "CpuReserved", "DeploymentCount", "DesiredTaskCount", "MemoryUtilized", "MemoryReserved", "NetworkRxBytes", "NetworkTxBytes", "PendingTaskCount", "RunningTaskCount", "ServiceCount", "StorageReadBytes", "StorageWriteBytes", "TaskCount", "TaskSetCount", "instance_cpu_limit", "instance_cpu_reserved_capacity", "instance_cpu_usage_total", "instance_cpu_utilization", "instance_filesystem_utilization", "instance_memory_limit", "instance_memory_reserved_capacity", "instance_memory_utliization", "instance_memory_working_set", "instance_network_total_bytes", "instance_number_of_running_tasks"},
		"ContainerInsights":     {"cluster_failed_node_count", "cluster_node_count", "namespace_number_of_running_pods", "node_cpu_limit", "node_cpu_reserved_capacity", "node_cpu_usage_total", "node_cpu_utilization", "node_filesystem_utilization", "node_memory_limit", "node_memory_reserved_capacity", "node_memory_utilization", "node_memory_working_set", "node_network_total_bytes", "node_number_of_running_containers", "node_number_of_running_pods", "pod_cpu_reserved_capacity", "pod_cpu_utilization", "pod_cpu_utilization_over_pod_limit", "pod_memory_reserved_capacity", "pod_memory_utilization", "pod_memory_utilization_over_pod_limit", "pod_number_of_container_restarts", "pod_network_rx_bytes", "pod_network_tx_bytes", "service_number_of_running_pods"},
		"Rekognition":           {"DetectedFaceCount", "DetectedLabelCount", "ResponseTime", "ServerErrorCount", "SuccessfulRequestCount", "ThrottledCount", "UserErrorCount"},
		"WAF":                   {"AllowedRequests", "BlockedRequests", "CountedRequests", "DDoSAttackBitsPerSecond", "DDoSAttackPacketsPerSecond", "DDoSAttackRequestsPerSecond", "DDoSDetected", "PassedRequests"},
		"AWS/Cassandra":         {"AccountMaxReads", "AccountMaxTableLevelReads", "AccountMaxTableLevelWrites", "AccountMaxWrites", "AccountProvisionedReadCapacityUtilization", "AccountProvisionedWriteCapacityUtilization", "ConditionalCheckFailedRequests", "ConsumedReadCapacityUnits", "ConsumedWriteCapacityUnits", "MaxProvisionedTableReadCapacityUtilization", "MaxProvisionedTableWriteCapacityUtilization", "ReturnedItemCount", "ReturnedItemCountBySelect", "SuccessfulRequestCount", "SuccessfulRequestLatency", "SystemErrors", "UserErrors"},
	}
	dimensionsMap = map[string][]string{
		"AWS/ACMPrivateCA":      {},
		"AWS/AmazonMQ":          {"Broker", "Queue", "Topic"},
		"AWS/ApiGateway":        {"ApiName", "Method", "Resource", "Stage"},
		"AWS/AppStream":         {"Fleet"},
		"AWS/AppSync":           {"GraphQLAPIId"},
		"AWS/ApplicationELB":    {"AvailabilityZone", "LoadBalancer", "TargetGroup"},
		"AWS/AutoScaling":       {"AutoScalingGroupName"},
		"AWS/Billing":           {"Currency", "LinkedAccount", "ServiceName"},
		"AWS/Chatbot":           {"ConfigurationName"},
		"AWS/CloudFront":        {"DistributionId", "Region"},
		"AWS/CloudHSM":          {"ClusterId", "HsmId", "Region"},
		"AWS/CloudSearch":       {"ClientId", "DomainName"},
		"AWS/CodeBuild":         {"ProjectName"},
		"AWS/Cognito":           {"Operation", "RiskLevel", "UserPoolId"},
		"AWS/Connect":           {"InstanceId", "MetricGroup", "Participant", "QueueName", "Stream Type", "Type of Connection"},
		"AWS/DDoSProtection":    {"Region", "Rule", "RuleGroup", "WebACL"},
		"AWS/DMS":               {"ReplicationInstanceIdentifier", "ReplicationTaskIdentifier"},
		"AWS/DocDB":             {"DBClusterIdentifier", "DBInstanceIdentifier", "Role"},
		"AWS/DX":                {"ConnectionId"},
		"AWS/DAX":               {"Account", "ClusterId", "NodeId"},
		"AWS/DynamoDB":          {"GlobalSecondaryIndexName", "Operation", "ReceivingRegion", "StreamLabel", "TableName"},
		"AWS/EBS":               {"VolumeId"},
		"AWS/EC2":               {"AutoScalingGroupName", "ImageId", "InstanceId", "InstanceType"},
		"AWS/EC2/API":           {},
		"AWS/EC2Spot":           {"AvailabilityZone", "FleetRequestId", "InstanceType"},
		"AWS/ECS":               {"ClusterName", "ServiceName"},
		"AWS/EFS":               {"FileSystemId"},
		"AWS/ELB":               {"AvailabilityZone", "LoadBalancerName"},
		"AWS/ES":                {"ClientId", "DomainName"},
		"AWS/ElastiCache":       {"CacheClusterId", "CacheNodeId"},
		"AWS/ElasticBeanstalk":  {"EnvironmentName", "InstanceId"},
		"AWS/ElasticInference":  {"ElasticInferenceAcceleratorId", "InstanceId"},
		"AWS/ElasticMapReduce":  {"ClusterId", "JobFlowId", "JobId"},
		"AWS/ElasticTranscoder": {"Operation", "PipelineId"},
		"AWS/Events":            {"RuleName"},
		"AWS/FSx":               {},
		"AWS/Firehose":          {"DeliveryStreamName"},
		"AWS/GameLift":          {"FleetId", "InstanceType", "MatchmakingConfigurationName", "MatchmakingConfigurationName-RuleName", "MetricGroups", "OperatingSystem", "QueueName"},
		"AWS/Glue":              {"JobName", "JobRunId", "Type"},
		"AWS/Inspector":         {},
		"AWS/IoT":               {"ActionType", "BehaviorName", "CheckName", "JobId", "Protocol", "RuleName", "ScheduledAuditName", "SecurityProfileName"},
		"AWS/IoTAnalytics":      {"ActionType", "ChannelName", "DatasetName", "DatastoreName", "PipelineActivityName", "PipelineActivityType", "PipelineName"},
		"AWS/KMS":               {"KeyId"},
		"AWS/Kafka":             {"Broker ID", "Cluster Name", "Topic"},
		"AWS/Kinesis":           {"ShardId", "StreamName"},
		"AWS/KinesisAnalytics":  {"Application", "Flow", "Id"},
		"AWS/KinesisVideo":      {},
		"AWS/Lambda":            {"Alias", "ExecutedVersion", "FunctionName", "Resource"},
		"AWS/Lex":               {"BotAlias", "BotChannelName", "BotName", "BotVersion", "InputMode", "Operation", "Source"},
		"AWS/Logs":              {"DestinationType", "FilterName", "LogGroupName"},
		"AWS/ML":                {"MLModelId", "RequestMode"},
		"AWS/MediaConnect":      {},
		"AWS/MediaConvert":      {"Job", "Operation", "Queue"},
		"AWS/MediaPackage":      {"Channel", "No Dimension", "OriginEndpoint", "StatusCodeRange"},
		"AWS/MediaTailor":       {"Configuration Name"},
		"AWS/NATGateway":        {"NatGatewayId"},
		"AWS/Neptune":           {"DBClusterIdentifier", "DatabaseClass", "EngineName", "Role"},
		"AWS/NetworkELB":        {"AvailabilityZone", "LoadBalancer", "TargetGroup"},
		"AWS/OpsWorks":          {"InstanceId", "LayerId", "StackId"},
		"AWS/Polly":             {"Operation"},
		"AWS/RDS":               {"DBClusterIdentifier", "DBInstanceIdentifier", "DatabaseClass", "DbClusterIdentifier", "EngineName", "Role", "SourceRegion"},
		"AWS/Redshift":          {"ClusterIdentifier", "NodeID", "service class", "stage", "latency", "wlmid"},
		"AWS/Route53":           {"HealthCheckId", "Region"},
		"AWS/Route53Resolver":   {"EndpointId"},
		"AWS/S3":                {"BucketName", "FilterId", "StorageType"},
		"AWS/SES":               {},
		"AWS/SNS":               {"Application", "Country", "Platform", "SMSType", "TopicName"},
		"AWS/SQS":               {"QueueName"},
		"AWS/SWF":               {"APIName", "ActivityTypeName", "ActivityTypeVersion", "DecisionName", "Domain", "TaskListName", "WorkflowTypeName", "WorkflowTypeVersion"},
		"AWS/SageMaker":         {"EndpointName", "Host", "LabelingJobName", "VariantName"},
		"AWS/States":            {"APIName", "ActivityArn", "LambdaFunctionArn", "StateMachineArn", "StateTransition"},
		"AWS/StorageGateway":    {"GatewayId", "GatewayName", "VolumeId"},
		"AWS/Textract":          {},
		"AWS/ThingsGraph":       {"FlowTemplateId", "StepName", "SystemTemplateId"},
		"AWS/TransitGateway":    {"TransitGateway"},
		"AWS/Translate":         {"LanguagePair", "Operation"},
		"AWS/TrustedAdvisor":    {},
		"AWS/Usage":             {"Class", "Resource", "Service", "Type"},
		"AWS/VPN":               {"TunnelIpAddress", "VpnId"},
		"AWS/WorkSpaces":        {"DirectoryId", "WorkspaceId"},
		"ECS/ContainerInsights": {"ClusterName", "ServiceName", "TaskDefinitionFamily", "EC2InstanceId", "ContainerInstanceId"},
		"ContainerInsights":     {"ClusterName", "NodeName", "Namespace", "InstanceId", "PodName", "Service"},
		"Rekognition":           {},
		"WAF":                   {"Region", "Rule", "RuleGroup", "WebACL"},
		"AWS/Cassandra":         {"Keyspace", "Operation", "TableName"},
	}
}

func (e *CloudWatchExecutor) executeMetricFindQuery(ctx context.Context, queryContext *tsdb.TsdbQuery) (*tsdb.Response, error) {
	result := &tsdb.Response{
		Results: make(map[string]*tsdb.QueryResult),
	}
	firstQuery := queryContext.Queries[0]
	queryResult := &tsdb.QueryResult{Meta: simplejson.New(), RefId: firstQuery.RefId}

	parameters := firstQuery.Model
	subType := firstQuery.Model.Get("subtype").MustString()
	var data []suggestData
	var err error
	switch subType {
	case "regions":
		data, err = e.handleGetRegions(ctx, parameters, queryContext)
	case "namespaces":
		data, err = e.handleGetNamespaces(ctx, parameters, queryContext)
	case "metrics":
		data, err = e.handleGetMetrics(ctx, parameters, queryContext)
	case "dimension_keys":
		data, err = e.handleGetDimensions(ctx, parameters, queryContext)
	case "dimension_values":
		data, err = e.handleGetDimensionValues(ctx, parameters, queryContext)
	case "ebs_volume_ids":
		data, err = e.handleGetEbsVolumeIds(ctx, parameters, queryContext)
	case "ec2_instance_attribute":
		data, err = e.handleGetEc2InstanceAttribute(ctx, parameters, queryContext)
	case "resource_arns":
		data, err = e.handleGetResourceArns(ctx, parameters, queryContext)
	}

	transformToTable(data, queryResult)
	result.Results[firstQuery.RefId] = queryResult
	return result, err
}

func transformToTable(data []suggestData, result *tsdb.QueryResult) {
	table := &tsdb.Table{
		Columns: make([]tsdb.TableColumn, 2),
		Rows:    make([]tsdb.RowValues, 0),
	}
	table.Columns[0].Text = "text"
	table.Columns[1].Text = "value"

	for _, r := range data {
		values := make([]interface{}, 2)
		values[0] = r.Text
		values[1] = r.Value
		table.Rows = append(table.Rows, values)
	}
	result.Tables = append(result.Tables, table)
	result.Meta.Set("rowCount", len(data))
}

func parseMultiSelectValue(input string) []string {
	trimmedInput := strings.TrimSpace(input)

	if strings.HasPrefix(trimmedInput, "{") {
		values := strings.Split(strings.TrimRight(strings.TrimLeft(trimmedInput, "{"), "}"), ",")
		trimValues := make([]string, len(values))
		for i, v := range values {
			trimValues[i] = strings.TrimSpace(v)
		}
		return trimValues
	}
	return []string{trimmedInput}
}

// Whenever this list is updated, frontend list should also be updated.
// Please update the region list in public/app/plugins/datasource/cloudwatch/partials/config.html
func (e *CloudWatchExecutor) handleGetRegions(ctx context.Context, parameters *simplejson.Json, queryContext *tsdb.TsdbQuery) ([]suggestData, error) {
	dsInfo := e.getDSInfo(cloudWatchDefaultRegion)
	profile := dsInfo.Profile
	if cache, ok := regionCache.Load(profile); ok {
		if cache2, ok2 := cache.([]suggestData); ok2 {
			return cache2, nil
		}
	}

	regions := []string{
		"ap-east-1", "ap-northeast-1", "ap-northeast-2", "ap-northeast-3", "ap-south-1", "ap-southeast-1", "ap-southeast-2", "ca-central-1",
		"eu-central-1", "eu-north-1", "eu-west-1", "eu-west-2", "eu-west-3", "me-south-1", "sa-east-1", "us-east-1", "us-east-2", "us-west-1", "us-west-2",
		"cn-north-1", "cn-northwest-1", "us-gov-east-1", "us-gov-west-1", "us-isob-east-1", "us-iso-east-1",
	}

	client, err := e.clients.ec2Client(dsInfo)
	if err != nil {
		return nil, err
	}
	r, err := client.DescribeRegions(&ec2.DescribeRegionsInput{})
	if err != nil {
		// ignore error for backward compatibility
		plog.Error("Failed to get regions", "error", err)
	} else {
		for _, region := range r.Regions {
			exists := false

			for _, existingRegion := range regions {
				if existingRegion == *region.RegionName {
					exists = true
					break
				}
			}

			if !exists {
				regions = append(regions, *region.RegionName)
			}
		}
	}
	sort.Strings(regions)

	result := make([]suggestData, 0)
	for _, region := range regions {
		result = append(result, suggestData{Text: region, Value: region})
	}
	regionCache.Store(profile, result)

	return result, nil
}

func (e *CloudWatchExecutor) handleGetNamespaces(ctx context.Context, parameters *simplejson.Json, queryContext *tsdb.TsdbQuery) ([]suggestData, error) {
	keys := []string{}
	for key := range metricsMap {
		keys = append(keys, key)
	}

	customNamespaces := e.DataSource.JsonData.Get("customMetricsNamespaces").MustString()
	if customNamespaces != "" {
		keys = append(keys, strings.Split(customNamespaces, ",")...)
	}

	sort.Strings(keys)

	result := make([]suggestData, 0)
	for _, key := range keys {
		result = append(result, suggestData{Text: key, Value: key})
	}

	return result, nil
}

func (e *CloudWatchExecutor) handleGetMetrics(ctx context.Context, parameters *simplejson.Json, queryContext *tsdb.TsdbQuery) ([]suggestData, error) {
	region := parameters.Get("region").MustString()
	namespace := parameters.Get("namespace").MustString()

	var namespaceMetrics []string
	if !isCustomMetrics(namespace) {
		var exists bool
		if namespaceMetrics, exists = metricsMap[namespace]; !exists {
			return nil, errors.New("Unable to find namespace " + namespace)
		}
	} else {
		var err error
		dsInfo := e.getDSInfo(region)
		dsInfo.Namespace = namespace

		if namespaceMetrics, err = e.getMetricsForCustomMetrics(region); err != nil {
			return nil, errors.New("Unable to call AWS API")
		}
	}
	sort.Strings(namespaceMetrics)

	result := make([]suggestData, 0)
	for _, name := range namespaceMetrics {
		result = append(result, suggestData{Text: name, Value: name})
	}

	return result, nil
}

func (e *CloudWatchExecutor) handleGetDimensions(ctx context.Context, parameters *simplejson.Json, queryContext *tsdb.TsdbQuery) ([]suggestData, error) {
	region := parameters.Get("region").MustString()
	namespace := parameters.Get("namespace").MustString()

	var dimensionValues []string
	if !isCustomMetrics(namespace) {
		var exists bool
		if dimensionValues, exists = dimensionsMap[namespace]; !exists {
			return nil, errors.New("Unable to find dimension " + namespace)
		}
	} else {
		var err error
		dsInfo := e.getDSInfo(region)
		dsInfo.Namespace = namespace

		if dimensionValues, err = e.getDimensionsForCustomMetrics(region); err != nil {
			return nil, err
		}
	}
	sort.Strings(dimensionValues)

	result := make([]suggestData, 0)
	for _, name := range dimensionValues {
		result = append(result, suggestData{Text: name, Value: name})
	}

	return result, nil
}

func (e *CloudWatchExecutor) handleGetDimensionValues(ctx context.Context, parameters *simplejson.Json, queryContext *tsdb.TsdbQuery) ([]suggestData, error) {
	region := parameters.Get("region").MustString()
	namespace := parameters.Get("namespace").MustString()
	metricName := parameters.Get("metricName").MustString()
	dimensionKey := parameters.Get("dimensionKey").MustString()
	dimensionsJson := parameters.Get("dimensions").MustMap()

	var dimensions []*cloudwatch.DimensionFilter
	for k, v := range dimensionsJson {
		if vv, ok := v.(string); ok {
			dimensions = append(dimensions, &cloudwatch.DimensionFilter{
				Name:  aws.String(k),
				Value: aws.String(vv),
			})
		} else if vv, ok := v.([]interface{}); ok {
			for _, v := range vv {
				dimensions = append(dimensions, &cloudwatch.DimensionFilter{
					Name:  aws.String(k),
					Value: aws.String(v.(string)),
				})
			}
		}
	}

	metrics, err := e.cloudwatchListMetrics(region, namespace, metricName, dimensions)
	if err != nil {
		return nil, err
	}

	result := make([]suggestData, 0)
	dupCheck := make(map[string]bool)
	for _, metric := range metrics.Metrics {
		for _, dim := range metric.Dimensions {
			if *dim.Name == dimensionKey {
				if _, exists := dupCheck[*dim.Value]; exists {
					continue
				}
				dupCheck[*dim.Value] = true
				result = append(result, suggestData{Text: *dim.Value, Value: *dim.Value})
			}
		}
	}

	sort.Slice(result, func(i, j int) bool {
		return result[i].Text < result[j].Text
	})

	return result, nil
}

<<<<<<< HEAD
=======
func (e *CloudWatchExecutor) ensureClientSession(region string) error {
	if e.ec2Svc == nil {
		dsInfo := e.getDsInfo(region)
		cfg, err := getAwsConfig(dsInfo)
		if err != nil {
			return fmt.Errorf("Failed to call ec2:getAwsConfig, %w", err)
		}
		sess, err := session.NewSession(cfg)
		if err != nil {
			return fmt.Errorf("Failed to call ec2:NewSession, %w", err)
		}
		e.ec2Svc = ec2.New(sess, cfg)
	}
	return nil
}

>>>>>>> 792e9991
func (e *CloudWatchExecutor) handleGetEbsVolumeIds(ctx context.Context, parameters *simplejson.Json, queryContext *tsdb.TsdbQuery) ([]suggestData, error) {
	region := parameters.Get("region").MustString()
	instanceId := parameters.Get("instanceId").MustString()

	instanceIds := aws.StringSlice(parseMultiSelectValue(instanceId))
	instances, err := e.ec2DescribeInstances(region, nil, instanceIds)
	if err != nil {
		return nil, err
	}

	result := make([]suggestData, 0)
	for _, reservation := range instances.Reservations {
		for _, instance := range reservation.Instances {
			for _, mapping := range instance.BlockDeviceMappings {
				result = append(result, suggestData{Text: *mapping.Ebs.VolumeId, Value: *mapping.Ebs.VolumeId})
			}
		}
	}

	return result, nil
}

func (e *CloudWatchExecutor) handleGetEc2InstanceAttribute(ctx context.Context, parameters *simplejson.Json, queryContext *tsdb.TsdbQuery) ([]suggestData, error) {
	region := parameters.Get("region").MustString()
	attributeName := parameters.Get("attributeName").MustString()
	filterJson := parameters.Get("filters").MustMap()

	var filters []*ec2.Filter
	for k, v := range filterJson {
		if vv, ok := v.([]interface{}); ok {
			var vvvvv []*string
			for _, vvv := range vv {
				if vvvv, ok := vvv.(string); ok {
					vvvvv = append(vvvvv, &vvvv)
				}
			}
			filters = append(filters, &ec2.Filter{
				Name:   aws.String(k),
				Values: vvvvv,
			})
		}
	}

	instances, err := e.ec2DescribeInstances(region, filters, nil)
	if err != nil {
		return nil, err
	}

	result := make([]suggestData, 0)
	dupCheck := make(map[string]bool)
	for _, reservation := range instances.Reservations {
		for _, instance := range reservation.Instances {
			tags := make(map[string]string)
			for _, tag := range instance.Tags {
				tags[*tag.Key] = *tag.Value
			}

			var data string
			if strings.Index(attributeName, "Tags.") == 0 {
				tagName := attributeName[5:]
				data = tags[tagName]
			} else {
				attributePath := strings.Split(attributeName, ".")
				v := reflect.ValueOf(instance)
				for _, key := range attributePath {
					if v.Kind() == reflect.Ptr {
						v = v.Elem()
					}
					if v.Kind() != reflect.Struct {
						return nil, errors.New("invalid attribute path")
					}
					v = v.FieldByName(key)
					if !v.IsValid() {
						return nil, errors.New("invalid attribute path")
					}
				}
				if attr, ok := v.Interface().(*string); ok {
					data = *attr
				} else if attr, ok := v.Interface().(*time.Time); ok {
					data = (*attr).String()
				} else {
					return nil, errors.New("invalid attribute path")
				}
			}

			if _, exists := dupCheck[data]; exists {
				continue
			}
			dupCheck[data] = true
			result = append(result, suggestData{Text: data, Value: data})
		}
	}

	sort.Slice(result, func(i, j int) bool {
		return result[i].Text < result[j].Text
	})

	return result, nil
}

<<<<<<< HEAD
=======
func (e *CloudWatchExecutor) ensureRGTAClientSession(region string) error {
	if e.rgtaSvc == nil {
		dsInfo := e.getDsInfo(region)
		cfg, err := getAwsConfig(dsInfo)
		if err != nil {
			return fmt.Errorf("Failed to call ec2:getAwsConfig, %w", err)
		}
		sess, err := session.NewSession(cfg)
		if err != nil {
			return fmt.Errorf("Failed to call ec2:NewSession, %w", err)
		}
		e.rgtaSvc = resourcegroupstaggingapi.New(sess, cfg)
	}
	return nil
}

>>>>>>> 792e9991
func (e *CloudWatchExecutor) handleGetResourceArns(ctx context.Context, parameters *simplejson.Json, queryContext *tsdb.TsdbQuery) ([]suggestData, error) {
	region := parameters.Get("region").MustString()
	resourceType := parameters.Get("resourceType").MustString()
	filterJson := parameters.Get("tags").MustMap()

	var filters []*resourcegroupstaggingapi.TagFilter
	for k, v := range filterJson {
		if vv, ok := v.([]interface{}); ok {
			var vvvvv []*string
			for _, vvv := range vv {
				if vvvv, ok := vvv.(string); ok {
					vvvvv = append(vvvvv, &vvvv)
				}
			}
			filters = append(filters, &resourcegroupstaggingapi.TagFilter{
				Key:    aws.String(k),
				Values: vvvvv,
			})
		}
	}

	var resourceTypes []*string
	resourceTypes = append(resourceTypes, &resourceType)

	resources, err := e.resourceGroupsGetResources(region, filters, resourceTypes)
	if err != nil {
		return nil, err
	}

	result := make([]suggestData, 0)
	for _, resource := range resources.ResourceTagMappingList {
		data := *resource.ResourceARN
		result = append(result, suggestData{Text: data, Value: data})
	}

	return result, nil
}

func (e *CloudWatchExecutor) cloudwatchListMetrics(region string, namespace string, metricName string, dimensions []*cloudwatch.DimensionFilter) (*cloudwatch.ListMetricsOutput, error) {
	svc, err := e.clients.cloudWatchClient(e.getDSInfo(region))
	if err != nil {
		return nil, err
	}

	params := &cloudwatch.ListMetricsInput{
		Namespace:  aws.String(namespace),
		Dimensions: dimensions,
	}

	if metricName != "" {
		params.MetricName = aws.String(metricName)
	}

	var resp cloudwatch.ListMetricsOutput
	err = svc.ListMetricsPages(params,
		func(page *cloudwatch.ListMetricsOutput, lastPage bool) bool {
			metrics.MAwsCloudWatchListMetrics.Inc()
			metrics, _ := awsutil.ValuesAtPath(page, "Metrics")
			for _, metric := range metrics {
				resp.Metrics = append(resp.Metrics, metric.(*cloudwatch.Metric))
			}
			return !lastPage
		})
	if err != nil {
		return nil, fmt.Errorf("Failed to call cloudwatch:ListMetrics, %w", err)
	}

	return &resp, nil
}

func (e *CloudWatchExecutor) ec2DescribeInstances(region string, filters []*ec2.Filter, instanceIds []*string) (*ec2.DescribeInstancesOutput, error) {
	params := &ec2.DescribeInstancesInput{
		Filters:     filters,
		InstanceIds: instanceIds,
	}

	client, err := e.clients.ec2Client(e.getDSInfo(region))
	if err != nil {
		return nil, err
	}

	var resp ec2.DescribeInstancesOutput
	err = client.DescribeInstancesPages(params,
		func(page *ec2.DescribeInstancesOutput, lastPage bool) bool {
			reservations, _ := awsutil.ValuesAtPath(page, "Reservations")
			for _, reservation := range reservations {
				resp.Reservations = append(resp.Reservations, reservation.(*ec2.Reservation))
			}
			return !lastPage
		})
	if err != nil {
<<<<<<< HEAD
		return nil, errutil.Wrap("failed to call ec2:DescribeInstances", err)
=======
		return nil, fmt.Errorf("Failed to call ec2:DescribeInstances, %w", err)
>>>>>>> 792e9991
	}

	return &resp, nil
}

func (e *CloudWatchExecutor) resourceGroupsGetResources(region string, filters []*resourcegroupstaggingapi.TagFilter, resourceTypes []*string) (*resourcegroupstaggingapi.GetResourcesOutput, error) {
	params := &resourcegroupstaggingapi.GetResourcesInput{
		ResourceTypeFilters: resourceTypes,
		TagFilters:          filters,
	}

	client, err := e.clients.rgtaClient(e.getDSInfo(region))
	if err != nil {
		return nil, err
	}

	var resp resourcegroupstaggingapi.GetResourcesOutput
	err = client.GetResourcesPages(params,
		func(page *resourcegroupstaggingapi.GetResourcesOutput, lastPage bool) bool {
			resources, _ := awsutil.ValuesAtPath(page, "ResourceTagMappingList")
			for _, resource := range resources {
				resp.ResourceTagMappingList = append(resp.ResourceTagMappingList, resource.(*resourcegroupstaggingapi.ResourceTagMapping))
			}
			return !lastPage
		})
	if err != nil {
<<<<<<< HEAD
		return nil, errutil.Wrap("failed to call tags:GetResources", err)
=======
		return nil, fmt.Errorf("Failed to call tags:GetResources, %w", err)
>>>>>>> 792e9991
	}

	return &resp, nil
}

func (e *CloudWatchExecutor) getAllMetrics(region string) (cloudwatch.ListMetricsOutput, error) {
	dsInfo := e.getDSInfo(region)

	svc, err := e.clients.cloudWatchClient(dsInfo)
	if err != nil {
		return cloudwatch.ListMetricsOutput{}, err
	}

	params := &cloudwatch.ListMetricsInput{
		Namespace: aws.String(dsInfo.Namespace),
	}

	var resp cloudwatch.ListMetricsOutput
	err = svc.ListMetricsPages(params,
		func(page *cloudwatch.ListMetricsOutput, lastPage bool) bool {
			metrics.MAwsCloudWatchListMetrics.Inc()
			metrics, _ := awsutil.ValuesAtPath(page, "Metrics")
			for _, metric := range metrics {
				resp.Metrics = append(resp.Metrics, metric.(*cloudwatch.Metric))
			}
			return !lastPage
		})
	return resp, err
}

func (e *CloudWatchExecutor) getMetricsForCustomMetrics(region string) ([]string, error) {
	e.metricsCacheLock.Lock()
	defer e.metricsCacheLock.Unlock()

	dsInfo := e.getDSInfo(region)
	if _, ok := e.customMetricsMetricsMap[dsInfo.Profile]; !ok {
		e.customMetricsMetricsMap[dsInfo.Profile] = make(map[string]map[string]*CustomMetricsCache)
	}
	if _, ok := e.customMetricsMetricsMap[dsInfo.Profile][dsInfo.Region]; !ok {
		e.customMetricsMetricsMap[dsInfo.Profile][dsInfo.Region] = make(map[string]*CustomMetricsCache)
	}
	if _, ok := e.customMetricsMetricsMap[dsInfo.Profile][dsInfo.Region][dsInfo.Namespace]; !ok {
		e.customMetricsMetricsMap[dsInfo.Profile][dsInfo.Region][dsInfo.Namespace] = &CustomMetricsCache{
			Cache: make([]string, 0),
		}
	}

	if e.customMetricsMetricsMap[dsInfo.Profile][dsInfo.Region][dsInfo.Namespace].Expire.After(time.Now()) {
		return e.customMetricsMetricsMap[dsInfo.Profile][dsInfo.Region][dsInfo.Namespace].Cache, nil
	}
	result, err := e.getAllMetrics(region)
	if err != nil {
		return []string{}, err
	}
	e.customMetricsMetricsMap[dsInfo.Profile][dsInfo.Region][dsInfo.Namespace].Cache = make([]string, 0)
	e.customMetricsMetricsMap[dsInfo.Profile][dsInfo.Region][dsInfo.Namespace].Expire = time.Now().Add(5 * time.Minute)

	for _, metric := range result.Metrics {
		if isDuplicate(e.customMetricsMetricsMap[dsInfo.Profile][dsInfo.Region][dsInfo.Namespace].Cache, *metric.MetricName) {
			continue
		}
		e.customMetricsMetricsMap[dsInfo.Profile][dsInfo.Region][dsInfo.Namespace].Cache = append(e.customMetricsMetricsMap[dsInfo.Profile][dsInfo.Region][dsInfo.Namespace].Cache, *metric.MetricName)
	}

	return e.customMetricsMetricsMap[dsInfo.Profile][dsInfo.Region][dsInfo.Namespace].Cache, nil
}

func (e *CloudWatchExecutor) getDimensionsForCustomMetrics(region string) ([]string, error) {
	dsInfo := e.getDSInfo(region)

	e.dimensionsCacheLock.Lock()
	defer e.dimensionsCacheLock.Unlock()

	if _, ok := e.customMetricsDimensionsMap[dsInfo.Profile]; !ok {
		e.customMetricsDimensionsMap[dsInfo.Profile] = make(map[string]map[string]*CustomMetricsCache)
	}
	if _, ok := e.customMetricsDimensionsMap[dsInfo.Profile][dsInfo.Region]; !ok {
		e.customMetricsDimensionsMap[dsInfo.Profile][dsInfo.Region] = make(map[string]*CustomMetricsCache)
	}
	if _, ok := e.customMetricsDimensionsMap[dsInfo.Profile][dsInfo.Region][dsInfo.Namespace]; !ok {
		e.customMetricsDimensionsMap[dsInfo.Profile][dsInfo.Region][dsInfo.Namespace] = &CustomMetricsCache{
			Cache: make([]string, 0),
		}
	}

	if e.customMetricsDimensionsMap[dsInfo.Profile][dsInfo.Region][dsInfo.Namespace].Expire.After(time.Now()) {
		return e.customMetricsDimensionsMap[dsInfo.Profile][dsInfo.Region][dsInfo.Namespace].Cache, nil
	}
	result, err := e.getAllMetrics(region)
	if err != nil {
		return []string{}, err
	}
	e.customMetricsDimensionsMap[dsInfo.Profile][dsInfo.Region][dsInfo.Namespace].Cache = make([]string, 0)
	e.customMetricsDimensionsMap[dsInfo.Profile][dsInfo.Region][dsInfo.Namespace].Expire = time.Now().Add(5 * time.Minute)

	for _, metric := range result.Metrics {
		for _, dimension := range metric.Dimensions {
			if isDuplicate(e.customMetricsDimensionsMap[dsInfo.Profile][dsInfo.Region][dsInfo.Namespace].Cache, *dimension.Name) {
				continue
			}
			e.customMetricsDimensionsMap[dsInfo.Profile][dsInfo.Region][dsInfo.Namespace].Cache = append(e.customMetricsDimensionsMap[dsInfo.Profile][dsInfo.Region][dsInfo.Namespace].Cache, *dimension.Name)
		}
	}

	return e.customMetricsDimensionsMap[dsInfo.Profile][dsInfo.Region][dsInfo.Namespace].Cache, nil
}

func isDuplicate(nameList []string, target string) bool {
	for _, name := range nameList {
		if name == target {
			return true
		}
	}
	return false
}

func isCustomMetrics(namespace string) bool {
	return strings.Index(namespace, "AWS/") != 0
}<|MERGE_RESOLUTION|>--- conflicted
+++ resolved
@@ -462,25 +462,6 @@
 	return result, nil
 }
 
-<<<<<<< HEAD
-=======
-func (e *CloudWatchExecutor) ensureClientSession(region string) error {
-	if e.ec2Svc == nil {
-		dsInfo := e.getDsInfo(region)
-		cfg, err := getAwsConfig(dsInfo)
-		if err != nil {
-			return fmt.Errorf("Failed to call ec2:getAwsConfig, %w", err)
-		}
-		sess, err := session.NewSession(cfg)
-		if err != nil {
-			return fmt.Errorf("Failed to call ec2:NewSession, %w", err)
-		}
-		e.ec2Svc = ec2.New(sess, cfg)
-	}
-	return nil
-}
-
->>>>>>> 792e9991
 func (e *CloudWatchExecutor) handleGetEbsVolumeIds(ctx context.Context, parameters *simplejson.Json, queryContext *tsdb.TsdbQuery) ([]suggestData, error) {
 	region := parameters.Get("region").MustString()
 	instanceId := parameters.Get("instanceId").MustString()
@@ -581,25 +562,6 @@
 	return result, nil
 }
 
-<<<<<<< HEAD
-=======
-func (e *CloudWatchExecutor) ensureRGTAClientSession(region string) error {
-	if e.rgtaSvc == nil {
-		dsInfo := e.getDsInfo(region)
-		cfg, err := getAwsConfig(dsInfo)
-		if err != nil {
-			return fmt.Errorf("Failed to call ec2:getAwsConfig, %w", err)
-		}
-		sess, err := session.NewSession(cfg)
-		if err != nil {
-			return fmt.Errorf("Failed to call ec2:NewSession, %w", err)
-		}
-		e.rgtaSvc = resourcegroupstaggingapi.New(sess, cfg)
-	}
-	return nil
-}
-
->>>>>>> 792e9991
 func (e *CloudWatchExecutor) handleGetResourceArns(ctx context.Context, parameters *simplejson.Json, queryContext *tsdb.TsdbQuery) ([]suggestData, error) {
 	region := parameters.Get("region").MustString()
 	resourceType := parameters.Get("resourceType").MustString()
@@ -691,11 +653,7 @@
 			return !lastPage
 		})
 	if err != nil {
-<<<<<<< HEAD
 		return nil, errutil.Wrap("failed to call ec2:DescribeInstances", err)
-=======
-		return nil, fmt.Errorf("Failed to call ec2:DescribeInstances, %w", err)
->>>>>>> 792e9991
 	}
 
 	return &resp, nil
@@ -722,11 +680,7 @@
 			return !lastPage
 		})
 	if err != nil {
-<<<<<<< HEAD
 		return nil, errutil.Wrap("failed to call tags:GetResources", err)
-=======
-		return nil, fmt.Errorf("Failed to call tags:GetResources, %w", err)
->>>>>>> 792e9991
 	}
 
 	return &resp, nil
