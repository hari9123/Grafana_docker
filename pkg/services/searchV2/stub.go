package searchV2

import (
	"context"

	"github.com/grafana/grafana-plugin-sdk-go/backend"
	"github.com/grafana/grafana-plugin-sdk-go/data"
)

type stubSearchService struct {
}

<<<<<<< HEAD
func (s *stubSearchService) TriggerDashboardReIndex(_ bool) {
=======
func (s *stubSearchService) IsDisabled() bool {
	return true
}

func (s *stubSearchService) TriggerReIndex() {
>>>>>>> 1cadccf1
	// noop.
}

func NewStubSearchService() SearchService {
	return &stubSearchService{}
}

func (s *stubSearchService) DoDashboardQuery(ctx context.Context, user *backend.User, orgId int64, query DashboardQuery) *backend.DataResponse {
	rsp := &backend.DataResponse{}

	// dashboards
	fid := data.NewFieldFromFieldType(data.FieldTypeInt64, 0)
	uid := data.NewFieldFromFieldType(data.FieldTypeString, 0)

	fid.Append(int64(2))
	uid.Append("hello")

	rsp.Frames = append(rsp.Frames, data.NewFrame("dasboards", fid, uid))

	return rsp
}

func (s *stubSearchService) RegisterDashboardIndexExtender(ext DashboardIndexExtender) {
	// noop
}

func (s *stubSearchService) Run(_ context.Context) error {
	return nil
}<|MERGE_RESOLUTION|>--- conflicted
+++ resolved
@@ -10,15 +10,11 @@
 type stubSearchService struct {
 }
 
-<<<<<<< HEAD
-func (s *stubSearchService) TriggerDashboardReIndex(_ bool) {
-=======
 func (s *stubSearchService) IsDisabled() bool {
 	return true
 }
 
-func (s *stubSearchService) TriggerReIndex() {
->>>>>>> 1cadccf1
+func (s *stubSearchService) TriggerDashboardReIndex(_ bool) {
 	// noop.
 }
 
