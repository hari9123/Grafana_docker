package alerting

import (
	"context"
	"fmt"
	"math/rand"
	"net/http"

	"github.com/grafana/grafana/pkg/services/secrets"

	"github.com/grafana/grafana/pkg/bus"
	"github.com/grafana/grafana/pkg/components/null"
	"github.com/grafana/grafana/pkg/components/simplejson"
	"github.com/grafana/grafana/pkg/infra/log"
	"github.com/grafana/grafana/pkg/models"
)

// NotificationTestCommand initiates an test
// execution of an alert notification.
type NotificationTestCommand struct {
	OrgID          int64
	ID             int64
	State          models.AlertStateType
	Name           string
	Type           string
	Settings       *simplejson.Json
	SecureSettings map[string]string
}

var (
	logger = log.New("alerting.testnotification")
)

func (s *AlertNotificationService) HandleNotificationTestCommand(ctx context.Context, cmd *NotificationTestCommand) error {
	notifier := newNotificationService(nil, nil)

	model := &models.AlertNotification{
		Name:     cmd.Name,
		Type:     cmd.Type,
		Settings: cmd.Settings,
	}

	secureSettingsMap := map[string]string{}

	if cmd.ID > 0 {
		query := &models.GetAlertNotificationsQuery{
			OrgId: cmd.OrgID,
			Id:    cmd.ID,
		}
		if err := bus.Dispatch(query); err != nil {
			return err
		}

		if query.Result.SecureSettings != nil {
			var err error
<<<<<<< HEAD
			secureSettingsMap, err = s.SecretsService.DecryptJsonData(query.Result.SecureSettings)
=======
			secureSettingsMap, err = s.EncryptionService.DecryptJsonData(ctx, query.Result.SecureSettings, setting.SecretKey)
>>>>>>> 698ed15f
			if err != nil {
				return err
			}
		}
	}

	for k, v := range cmd.SecureSettings {
		secureSettingsMap[k] = v
	}

	var err error
<<<<<<< HEAD
	model.SecureSettings, err = s.SecretsService.EncryptJsonData(secureSettingsMap, secrets.WithoutScope())
=======
	model.SecureSettings, err = s.EncryptionService.EncryptJsonData(ctx, secureSettingsMap, setting.SecretKey)
>>>>>>> 698ed15f
	if err != nil {
		return err
	}

	notifiers, err := InitNotifier(model, s.SecretsService.GetDecryptedValue)
	if err != nil {
		logger.Error("Failed to create notifier", "error", err.Error())
		return err
	}

	return notifier.sendNotifications(createTestEvalContext(cmd), notifierStateSlice{{notifier: notifiers}})
}

func createTestEvalContext(cmd *NotificationTestCommand) *EvalContext {
	testRule := &Rule{
		DashboardID: 1,
		PanelID:     1,
		Name:        "Test notification",
		Message:     "Someone is testing the alert notification within Grafana.",
		State:       models.AlertStateAlerting,
		ID:          rand.Int63(),
	}

	ctx := NewEvalContext(context.Background(), testRule, fakeRequestValidator{})
	if cmd.Settings.Get("uploadImage").MustBool(true) {
		ctx.ImagePublicURL = "https://grafana.com/assets/img/blog/mixed_styles.png"
	}
	ctx.IsTestRun = true
	ctx.Firing = true
	ctx.Error = fmt.Errorf("this is only a test")
	ctx.EvalMatches = evalMatchesBasedOnState()

	return ctx
}

func evalMatchesBasedOnState() []*EvalMatch {
	matches := make([]*EvalMatch, 0)
	matches = append(matches, &EvalMatch{
		Metric: "High value",
		Value:  null.FloatFrom(100),
	})

	matches = append(matches, &EvalMatch{
		Metric: "Higher Value",
		Value:  null.FloatFrom(200),
	})

	return matches
}

type fakeRequestValidator struct{}

func (fakeRequestValidator) Validate(_ string, _ *http.Request) error {
	return nil
}<|MERGE_RESOLUTION|>--- conflicted
+++ resolved
@@ -6,13 +6,12 @@
 	"math/rand"
 	"net/http"
 
-	"github.com/grafana/grafana/pkg/services/secrets"
-
 	"github.com/grafana/grafana/pkg/bus"
 	"github.com/grafana/grafana/pkg/components/null"
 	"github.com/grafana/grafana/pkg/components/simplejson"
 	"github.com/grafana/grafana/pkg/infra/log"
 	"github.com/grafana/grafana/pkg/models"
+	"github.com/grafana/grafana/pkg/services/secrets"
 )
 
 // NotificationTestCommand initiates an test
@@ -53,11 +52,7 @@
 
 		if query.Result.SecureSettings != nil {
 			var err error
-<<<<<<< HEAD
-			secureSettingsMap, err = s.SecretsService.DecryptJsonData(query.Result.SecureSettings)
-=======
-			secureSettingsMap, err = s.EncryptionService.DecryptJsonData(ctx, query.Result.SecureSettings, setting.SecretKey)
->>>>>>> 698ed15f
+			secureSettingsMap, err = s.SecretsService.DecryptJsonData(ctx, query.Result.SecureSettings)
 			if err != nil {
 				return err
 			}
@@ -69,11 +64,7 @@
 	}
 
 	var err error
-<<<<<<< HEAD
-	model.SecureSettings, err = s.SecretsService.EncryptJsonData(secureSettingsMap, secrets.WithoutScope())
-=======
-	model.SecureSettings, err = s.EncryptionService.EncryptJsonData(ctx, secureSettingsMap, setting.SecretKey)
->>>>>>> 698ed15f
+	model.SecureSettings, err = s.SecretsService.EncryptJsonData(ctx, secureSettingsMap, secrets.WithoutScope())
 	if err != nil {
 		return err
 	}
