--- conflicted
+++ resolved
@@ -405,16 +405,10 @@
 			State:       FeatureStateAlpha,
 		},
 		{
-<<<<<<< HEAD
-			Name:        "individualCookiePreferences",
-			Description: "Support overriding cookie preferences on an individual level",
-			State:       FeatureStateAlpha,
-=======
 			Name:         "editPanelCSVDragAndDrop",
 			Description:  "Enables drag and drop for CSV and Excel files",
 			FrontendOnly: true,
 			State:        FeatureStateAlpha,
->>>>>>> a9d44aa7
 		},
 		{
 			Name:            "alertingNoNormalState",
@@ -447,5 +441,11 @@
 			State:        FeatureStateAlpha,
 			FrontendOnly: true,
 		},
+		{
+			Name:        "individualCookiePreferences",
+			Description: "Support overriding cookie preferences on an individual level",
+			State:       FeatureStateAlpha,
+
+		},
 	}
 )