package prefimpl

import (
	"context"
	"errors"
	"time"

	"github.com/grafana/grafana/pkg/infra/db"
	"github.com/grafana/grafana/pkg/services/featuremgmt"
	pref "github.com/grafana/grafana/pkg/services/preference"
	"github.com/grafana/grafana/pkg/setting"
)

type Service struct {
	store    store
	cfg      *setting.Cfg
	features *featuremgmt.FeatureManager
}

func ProvideService(db db.DB, cfg *setting.Cfg, features *featuremgmt.FeatureManager) pref.Service {
	service := &Service{
		cfg:      cfg,
		features: features,
	}
	if features.IsEnabled(featuremgmt.FlagNewDBLibrary) {
		service.store = &sqlxStore{
			sess: db.GetSqlxSession(),
		}
	} else {
		service.store = &sqlStore{
			db: db,
		}
	}
	return service
}

func (s *Service) GetWithDefaults(ctx context.Context, query *pref.GetPreferenceWithDefaultsQuery) (*pref.Preference, error) {
	listQuery := &pref.Preference{
		Teams:  query.Teams,
		OrgID:  query.OrgID,
		UserID: query.UserID,
	}

	prefs, err := s.store.List(ctx, listQuery)
	if err != nil {
		return nil, err
	}

	res := s.GetDefaults()
	for _, p := range prefs {
		if p.Theme != "" {
			res.Theme = p.Theme
		}
		if p.Timezone != "" {
			res.Timezone = p.Timezone
		}
		if p.WeekStart != nil && *p.WeekStart != "" {
			res.WeekStart = p.WeekStart
		}
		if p.HomeDashboardID != 0 {
			res.HomeDashboardID = p.HomeDashboardID
		}
		if p.JSONData != nil {
			if p.JSONData.Language != "" {
				res.JSONData.Language = p.JSONData.Language
			}

			if p.JSONData.QueryHistory.HomeTab != "" {
				res.JSONData.QueryHistory.HomeTab = p.JSONData.QueryHistory.HomeTab
			}

			if p.JSONData.CookiePreferences != nil {
				res.JSONData.CookiePreferences = p.JSONData.CookiePreferences
			}
		}
	}

	return res, err
}

func (s *Service) Get(ctx context.Context, query *pref.GetPreferenceQuery) (*pref.Preference, error) {
	getPref := &pref.Preference{
		OrgID:  query.OrgID,
		UserID: query.UserID,
		TeamID: query.TeamID,
	}
	prefs, err := s.store.Get(ctx, getPref)
	if errors.Is(err, pref.ErrPrefNotFound) {
		return &pref.Preference{}, nil
	}
	if err != nil {
		return nil, err
	}
	return prefs, nil
}

func (s *Service) Save(ctx context.Context, cmd *pref.SavePreferenceCommand) error {
	jsonData, err := preferenceData(cmd)
	if err != nil {
		return err
	}

	preference, err := s.store.Get(ctx, &pref.Preference{
		OrgID:  cmd.OrgID,
		UserID: cmd.UserID,
		TeamID: cmd.TeamID,
	})
	if err != nil {
		if errors.Is(err, pref.ErrPrefNotFound) {
			preference := &pref.Preference{
				UserID:          cmd.UserID,
				OrgID:           cmd.OrgID,
				TeamID:          cmd.TeamID,
				HomeDashboardID: cmd.HomeDashboardID,
				Timezone:        cmd.Timezone,
				WeekStart:       &cmd.WeekStart,
				Theme:           cmd.Theme,
				Created:         time.Now(),
				Updated:         time.Now(),
				JSONData:        jsonData,
			}
			_, err = s.store.Insert(ctx, preference)
			if err != nil {
				return err
			}
		}
		return err
	}

	preference.Timezone = cmd.Timezone
	preference.WeekStart = &cmd.WeekStart
	preference.Theme = cmd.Theme
	preference.Updated = time.Now()
	preference.Version += 1
	preference.HomeDashboardID = cmd.HomeDashboardID
	preference.JSONData = jsonData

<<<<<<< HEAD
=======
	if cmd.QueryHistory != nil {
		preference.JSONData.QueryHistory = *cmd.QueryHistory
	}
>>>>>>> a9d44aa7
	return s.store.Update(ctx, preference)
}

func (s *Service) Patch(ctx context.Context, cmd *pref.PatchPreferenceCommand) error {
	var exists bool
	preference, err := s.store.Get(ctx, &pref.Preference{
		OrgID:  cmd.OrgID,
		UserID: cmd.UserID,
		TeamID: cmd.TeamID,
	})
	if err != nil && !errors.Is(err, pref.ErrPrefNotFound) {
		return err
	}

	if errors.Is(err, pref.ErrPrefNotFound) {
		preference = &pref.Preference{
			UserID:   cmd.UserID,
			OrgID:    cmd.OrgID,
			TeamID:   cmd.TeamID,
			Created:  time.Now(),
			JSONData: &pref.PreferenceJSONData{},
		}
	} else {
		exists = true
	}

	if cmd.Language != nil {
		if preference.JSONData == nil {
			preference.JSONData = &pref.PreferenceJSONData{}
		}
		preference.JSONData.Language = *cmd.Language
	}

	if cmd.QueryHistory != nil {
		if preference.JSONData == nil {
			preference.JSONData = &pref.PreferenceJSONData{}
		}
		if cmd.QueryHistory.HomeTab != "" {
			preference.JSONData.QueryHistory.HomeTab = cmd.QueryHistory.HomeTab
		}
	}

	if cmd.HomeDashboardID != nil {
		preference.HomeDashboardID = *cmd.HomeDashboardID
	}

	if cmd.CookiePreferences != nil {
		cookies, err := parseCookiePreferences(cmd.CookiePreferences)
		if err != nil {
			return err
		}

		if preference.JSONData == nil {
			preference.JSONData = &pref.PreferenceJSONData{}
		}
		preference.JSONData.CookiePreferences = cookies
	}

	if cmd.Timezone != nil {
		preference.Timezone = *cmd.Timezone
	}

	if cmd.WeekStart != nil {
		preference.WeekStart = cmd.WeekStart
	}

	if cmd.Theme != nil {
		preference.Theme = *cmd.Theme
	}

	preference.Updated = time.Now()
	preference.Version += 1

	if exists {
		err = s.store.Update(ctx, preference)
	} else {
		_, err = s.store.Insert(ctx, preference)
	}
	return err
}

func (s *Service) GetDefaults() *pref.Preference {
	defaults := &pref.Preference{
		Theme:           s.cfg.DefaultTheme,
		Timezone:        s.cfg.DateFormats.DefaultTimezone,
		WeekStart:       &s.cfg.DateFormats.DefaultWeekStart,
		HomeDashboardID: 0,
		JSONData:        &pref.PreferenceJSONData{},
	}

	if s.features.IsEnabled(featuremgmt.FlagInternationalization) {
		defaults.JSONData.Language = s.cfg.DefaultLanguage
	}

	return defaults
}

func (s *Service) DeleteByUser(ctx context.Context, userID int64) error {
	return s.store.DeleteByUser(ctx, userID)
}

func parseCookiePreferences(prefs []string) (map[string]struct{}, error) {
	allowed := map[string]struct{}{
		"analytics":   {},
		"performance": {},
		"functional":  {},
	}

	m := map[string]struct{}{}
	for _, c := range prefs {
		if _, ok := allowed[c]; !ok {
			return nil, pref.ErrUnknownCookieType.Errorf("'%s' is not an allowed cookie type", c)
		}

		m[c] = struct{}{}
	}
	return m, nil
}

func preferenceData(cmd *pref.SavePreferenceCommand) (*pref.PreferenceJSONData, error) {
	jsonData := &pref.PreferenceJSONData{
		Language: cmd.Language,
	}

	if cmd.Navbar != nil {
		jsonData.Navbar = *cmd.Navbar
	}
	if cmd.QueryHistory != nil {
		jsonData.QueryHistory = *cmd.QueryHistory
	}
	if cmd.CookiePreferences != nil {
		cookies, err := parseCookiePreferences(cmd.CookiePreferences)
		if err != nil {
			return nil, err
		}
		jsonData.CookiePreferences = cookies
	}

	return jsonData, nil
}<|MERGE_RESOLUTION|>--- conflicted
+++ resolved
@@ -135,12 +135,6 @@
 	preference.HomeDashboardID = cmd.HomeDashboardID
 	preference.JSONData = jsonData
 
-<<<<<<< HEAD
-=======
-	if cmd.QueryHistory != nil {
-		preference.JSONData.QueryHistory = *cmd.QueryHistory
-	}
->>>>>>> a9d44aa7
 	return s.store.Update(ctx, preference)
 }
 
@@ -265,9 +259,6 @@
 		Language: cmd.Language,
 	}
 
-	if cmd.Navbar != nil {
-		jsonData.Navbar = *cmd.Navbar
-	}
 	if cmd.QueryHistory != nil {
 		jsonData.QueryHistory = *cmd.QueryHistory
 	}
