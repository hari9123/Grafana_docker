--- conflicted
+++ resolved
@@ -60,25 +60,14 @@
 	OrgID  int64
 	TeamID int64
 
-<<<<<<< HEAD
 	HomeDashboardID   int64                   `json:"homeDashboardId,omitempty"`
 	HomeDashboardUID  *string                 `json:"homeDashboardUID,omitempty"`
 	Timezone          string                  `json:"timezone,omitempty"`
 	WeekStart         string                  `json:"weekStart,omitempty"`
 	Theme             string                  `json:"theme,omitempty"`
 	Language          string                  `json:"language,omitempty"`
-	Navbar            *NavbarPreference       `json:"navbar,omitempty"`
 	QueryHistory      *QueryHistoryPreference `json:"queryHistory,omitempty"`
 	CookiePreferences []string                `json:"cookiePreferences,omitempty"`
-=======
-	HomeDashboardID  int64                   `json:"homeDashboardId,omitempty"`
-	HomeDashboardUID *string                 `json:"homeDashboardUID,omitempty"`
-	Timezone         string                  `json:"timezone,omitempty"`
-	WeekStart        string                  `json:"weekStart,omitempty"`
-	Theme            string                  `json:"theme,omitempty"`
-	Language         string                  `json:"language,omitempty"`
-	QueryHistory     *QueryHistoryPreference `json:"queryHistory,omitempty"`
->>>>>>> a9d44aa7
 }
 
 type PatchPreferenceCommand struct {
@@ -86,37 +75,20 @@
 	OrgID  int64
 	TeamID int64
 
-<<<<<<< HEAD
 	HomeDashboardID   *int64                  `json:"homeDashboardId,omitempty"`
 	HomeDashboardUID  *string                 `json:"homeDashboardUID,omitempty"`
 	Timezone          *string                 `json:"timezone,omitempty"`
 	WeekStart         *string                 `json:"weekStart,omitempty"`
 	Theme             *string                 `json:"theme,omitempty"`
 	Language          *string                 `json:"language,omitempty"`
-	Navbar            *NavbarPreference       `json:"navbar,omitempty"`
 	QueryHistory      *QueryHistoryPreference `json:"queryHistory,omitempty"`
 	CookiePreferences []string                `json:"cookiePreferences,omitempty"`
-=======
-	HomeDashboardID  *int64                  `json:"homeDashboardId,omitempty"`
-	HomeDashboardUID *string                 `json:"homeDashboardUID,omitempty"`
-	Timezone         *string                 `json:"timezone,omitempty"`
-	WeekStart        *string                 `json:"weekStart,omitempty"`
-	Theme            *string                 `json:"theme,omitempty"`
-	Language         *string                 `json:"language,omitempty"`
-	QueryHistory     *QueryHistoryPreference `json:"queryHistory,omitempty"`
->>>>>>> a9d44aa7
 }
 
 type PreferenceJSONData struct {
-<<<<<<< HEAD
 	Language          string                 `json:"language"`
-	Navbar            NavbarPreference       `json:"navbar"`
 	QueryHistory      QueryHistoryPreference `json:"queryHistory"`
 	CookiePreferences map[string]struct{}    `json:"cookiePreferences"`
-=======
-	Language     string                 `json:"language"`
-	QueryHistory QueryHistoryPreference `json:"queryHistory"`
->>>>>>> a9d44aa7
 }
 
 type QueryHistoryPreference struct {
