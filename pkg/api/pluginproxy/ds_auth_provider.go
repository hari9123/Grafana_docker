--- conflicted
+++ resolved
@@ -20,11 +20,7 @@
 	ds *models.DataSource, cfg *setting.Cfg, secretsService secrets.SecretsService) {
 	proxyPath = strings.TrimPrefix(proxyPath, route.Path)
 
-<<<<<<< HEAD
-	secureJsonData, err := secretsService.DecryptJsonData(ds.SecureJsonData)
-=======
-	secureJsonData, err := encryptionService.DecryptJsonData(ctx, ds.SecureJsonData, setting.SecretKey)
->>>>>>> 698ed15f
+	secureJsonData, err := secretsService.DecryptJsonData(ctx, ds.SecureJsonData)
 	if err != nil {
 		logger.Error("Error interpolating proxy url", "error", err)
 		return
