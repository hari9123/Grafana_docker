--- conflicted
+++ resolved
@@ -295,16 +295,8 @@
             updateAfterMountMs={500}
             className="custom-scrollbar--page"
           >
-<<<<<<< HEAD
             <div className="dashboard-content">
               {initError && this.renderInitFailedState()}
-              {!editPanel && !featureToggles.newVariables && <AngularSubMenu dashboard={dashboard} />}
-=======
-            {initError && this.renderInitFailedState()}
-
-            <div className={gridWrapperClasses}>
-              {!featureToggles.newVariables && <SubMenu dashboard={dashboard} />}
->>>>>>> f37c64c8
               {!editPanel && featureToggles.newVariables && <SubMenu dashboard={dashboard} />}
 
               <DashboardGrid
