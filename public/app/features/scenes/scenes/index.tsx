--- conflicted
+++ resolved
@@ -10,7 +10,6 @@
 import { getVariablesDemo } from './variablesDemo';
 
 export function getScenes(): Scene[] {
-<<<<<<< HEAD
   return [
     getFlexLayoutTest(),
     getScenePanelRepeaterTest(),
@@ -20,10 +19,8 @@
     getGridWithRowLayoutTest(),
     getGridWithMultipleData(),
     getMultipleGridLayoutTest(),
+    getVariablesDemo(),
   ];
-=======
-  return [getFlexLayoutTest(), getScenePanelRepeaterTest(), getNestedScene(), getSceneWithRows(), getVariablesDemo()];
->>>>>>> f451332e
 }
 
 const cache: Record<string, Scene> = {};
