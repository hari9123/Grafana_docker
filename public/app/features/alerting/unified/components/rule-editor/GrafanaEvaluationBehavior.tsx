--- conflicted
+++ resolved
@@ -4,13 +4,8 @@
 
 import { GrafanaTheme2, SelectableValue } from '@grafana/data';
 import { Stack } from '@grafana/experimental';
-<<<<<<< HEAD
-import { Button, Field, InlineLabel, Input, InputControl, useStyles2 } from '@grafana/ui';
+import { Button, Field, InlineLabel, Input, InputControl, useStyles2, Switch, Tooltip, Icon } from '@grafana/ui';
 import { RulerRulesConfigDTO } from 'app/types/unified-alerting-dto';
-=======
-import { Button, Field, InlineLabel, Input, InputControl, useStyles2, Switch, Tooltip, Icon } from '@grafana/ui';
-import { RulerRuleDTO, RulerRuleGroupDTO, RulerRulesConfigDTO } from 'app/types/unified-alerting-dto';
->>>>>>> e5c48ac9
 
 import { CombinedRuleGroup, CombinedRuleNamespace } from '../../../../../types/unified-alerting';
 import { logInfo, LogMessages } from '../../Analytics';
