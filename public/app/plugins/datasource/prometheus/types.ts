import { DataQuery, DataSourceJsonData, QueryResultMeta, ScopedVars } from '@grafana/data';

import { PromApplication } from '../../../types/unified-alerting-dto';

import { PrometheusCacheLevel } from './datasource';
import { QueryEditorMode } from './querybuilder/shared/types';

export interface PromQuery extends DataQuery {
  expr: string;
  format?: string;
  instant?: boolean;
  range?: boolean;
  exemplar?: boolean;
  hinting?: boolean;
  interval?: string;
  intervalFactor?: number;
  // Timezone offset to align start & end time on backend
  utcOffsetSec?: number;
  legendFormat?: string;
  valueWithRefId?: boolean;
  requestId?: string;
  showingGraph?: boolean;
  showingTable?: boolean;
  /** Code, Builder or Explain */
  editorMode?: QueryEditorMode;
}

export interface PromOptions extends DataSourceJsonData {
  timeInterval?: string;
  queryTimeout?: string;
  httpMethod?: string;
  directUrl?: string;
  customQueryParameters?: string;
  disableMetricsLookup?: boolean;
  exemplarTraceIdDestinations?: ExemplarTraceIdDestination[];
  prometheusType?: PromApplication;
  prometheusVersion?: string;
<<<<<<< HEAD
  enableSecureSocksProxy?: boolean;
  cacheLevel?: PrometheusCacheLevel;
=======
>>>>>>> 42be0e10
  defaultEditor?: QueryEditorMode;
}

export type ExemplarTraceIdDestination = {
  name: string;
  url?: string;
  urlDisplayLabel?: string;
  datasourceUid?: string;
};

export interface PromQueryRequest extends PromQuery {
  step?: number;
  requestId?: string;
  start: number;
  end: number;
  headers?: any;
}

export interface PromMetricsMetadataItem {
  type: string;
  help: string;
  unit?: string;
}

export interface PromMetricsMetadata {
  [metric: string]: PromMetricsMetadataItem;
}

export interface PromDataSuccessResponse<T = PromData> {
  status: 'success';
  data: T;
}

export interface PromDataErrorResponse<T = PromData> {
  status: 'error';
  errorType: string;
  error: string;
  data: T;
}

export type PromData = PromMatrixData | PromVectorData | PromScalarData | PromExemplarData[];

export interface Labels {
  [index: string]: any;
}

export interface Exemplar {
  labels: Labels;
  value: number;
  timestamp: number;
}

export interface PromExemplarData {
  seriesLabels: PromMetric;
  exemplars: Exemplar[];
}

export interface PromVectorData {
  resultType: 'vector';
  result: Array<{
    metric: PromMetric;
    value: PromValue;
  }>;
}

export interface PromMatrixData {
  resultType: 'matrix';
  result: Array<{
    metric: PromMetric;
    values: PromValue[];
  }>;
}

export interface PromScalarData {
  resultType: 'scalar';
  result: PromValue;
}

export type PromValue = [number, any];

export interface PromMetric {
  __name__?: string;

  [index: string]: any;
}

export function isMatrixData(result: MatrixOrVectorResult): result is PromMatrixData['result'][0] {
  return 'values' in result;
}

export function isExemplarData(result: PromData): result is PromExemplarData[] {
  if (result == null || !Array.isArray(result)) {
    return false;
  }
  return result.length ? 'exemplars' in result[0] : false;
}

export type MatrixOrVectorResult = PromMatrixData['result'][0] | PromVectorData['result'][0];

export interface TransformOptions {
  format?: string;
  step?: number;
  legendFormat?: string;
  start: number;
  end: number;
  query: string;
  responseListLength: number;
  scopedVars?: ScopedVars;
  refId: string;
  valueWithRefId?: boolean;
  meta: QueryResultMeta;
}

export interface PromLabelQueryResponse {
  data: {
    status: string;
    data: string[];
  };
  cancelled?: boolean;
}

/**
 * Auto = query.legendFormat == '__auto'
 * Verbose = query.legendFormat == null/undefined/''
 * Custom query.legendFormat.length > 0 && query.legendFormat !== '__auto'
 */
export enum LegendFormatMode {
  Auto = '__auto',
  Verbose = '__verbose',
  Custom = '__custom',
}<|MERGE_RESOLUTION|>--- conflicted
+++ resolved
@@ -35,11 +35,7 @@
   exemplarTraceIdDestinations?: ExemplarTraceIdDestination[];
   prometheusType?: PromApplication;
   prometheusVersion?: string;
-<<<<<<< HEAD
-  enableSecureSocksProxy?: boolean;
   cacheLevel?: PrometheusCacheLevel;
-=======
->>>>>>> 42be0e10
   defaultEditor?: QueryEditorMode;
 }
 
