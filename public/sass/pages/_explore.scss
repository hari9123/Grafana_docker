.icon-margin-right {
  margin-right: 0.25em;

  @media only screen and (max-width: 1320px) {
    margin-right: 0;
  }
}

.icon-margin-left {
  margin-left: 0.25em;

  @media only screen and (max-width: 1320px) {
    margin-left: 0;
  }
}

.datasource-picker {
  .ds-picker {
    min-width: 200px;
    max-width: 200px;

    .gf-form-select-box__img-value {
      max-width: 150px;
      overflow: hidden;
    }
  }
}

.explore-toolbar {
  background: inherit;
  display: flex;
  flex-flow: row wrap;
  justify-content: flex-start;
  height: auto;
  padding: 0 $dashboard-padding;
  border-bottom: 1px solid #0000;
  transition-duration: 0.35s;
  transition-timing-function: ease-in-out;
  transition-property: box-shadow, border-bottom;
}

.explore-toolbar-item {
  position: relative;
  align-self: center;

  &:first-child {
    padding-left: 34px;

    @include media-breakpoint-up(md) {
      padding-left: 0;
    }
  }
}

.explore-toolbar.splitted {
  .explore-toolbar-item {
    flex: 1 1 100%;
  }

  .explore-toolbar-content-item:first-child {
    padding-left: 0;
    margin-right: auto;

    @media only screen and (max-width: 1010px) {
      width: 100%;
    }
  }

  .time-picker-long-date {
    .select-button {
      span {
        display: none;
      }
    }
  }
}

.explore-toolbar-item:last-child {
  flex: auto;
}

.explore-toolbar-header {
  display: flex;
  flex: 1 1 0;
  flex-flow: row nowrap;
  font-size: 18px;
  min-height: $navbarHeight;
  line-height: $navbarHeight;
  justify-content: space-between;
  align-items: center;
}

.explore-toolbar-header-close {
  margin-left: auto;
  color: $text-color-weak;
}

.explore-toolbar-content {
  display: flex;
  flex-flow: row wrap;
  align-items: center;
  justify-content: flex-end;
}

.explore-toolbar-content-item {
  display: flex;
  padding: 2px 2px;

  &:first-child {
    padding-left: $dashboard-padding;
    margin-right: auto;
  }
}

@media only screen and (max-width: 1545px) {
  .explore-toolbar.splitted {
    .timepicker-rangestring {
      display: none;
    }
  }
}

@media only screen and (max-width: 1400px) {
  .explore-toolbar.splitted {
    .explore-toolbar-content-item {
      .navbar-button {
        span {
          display: none;
        }
      }
    }
  }
}

<<<<<<< HEAD
@media only screen and (max-width: 1210px) {
  .time-picker-long-date {
    .select-button {
      span {
        display: none;
      }
    }
  }
}

=======
>>>>>>> f0264ebe
@media only screen and (max-width: 1070px) {
  .timepicker {
    .timepicker-rangestring {
      display: none;
    }
  }

  .explore-toolbar-content {
    justify-content: flex-start;
  }

  .explore-toolbar.splitted {
    .explore-toolbar-content-item {
      padding: 2px 0;
    }
  }
}

@media only screen and (max-width: 788px) {
  .explore-toolbar {
    .explore-toolbar-content-item {
      .navbar-button span {
        display: none;
      }
    }
  }
}

@media only screen and (max-width: 897px) {
  .explore-toolbar {
    .explore-toolbar-content-item {
      .navbar-button span {
        display: none;
      }
    }
  }
}

@media only screen and (max-width: 810px) {
  .explore-toolbar {
    .explore-toolbar-content-item {
      &:first-child {
        padding-left: 2px;
        margin-right: 0;
      }
    }
  }
}

@media only screen and (max-width: 697px) {
  .explore-toolbar {
    .explore-toolbar-content-item {
      &:first-child {
        width: 100%;
      }

      .datasource-picker {
        .ds-picker {
          min-width: 400px;
        }
      }
    }
  }
}

@media only screen and (max-width: 540px) {
  .explore-toolbar {
    .explore-toolbar-content-item {
      .datasource-picker {
        .ds-picker {
          min-width: 300px;
        }
      }
    }
  }
}

@media only screen and (max-width: 440px) {
  .explore-toolbar {
    .explore-toolbar-content-item {
      .datasource-picker {
        .ds-picker {
          min-width: 250px;
        }
      }
    }
  }
}

@media only screen and (max-width: 390px) {
  .explore-toolbar {
    .explore-toolbar-content-item {
      .datasource-picker {
        .ds-picker {
          min-width: 150px;
        }
      }
    }
  }
}

.explore-icon-align {
  .navbar-button {
    i {
      position: relative;
      top: -1px;

      @media only screen and (max-width: 1320px) {
        margin: 0 -3px;
      }
    }
  }
}

.explore-toolbar.splitted {
  .explore-icon-align {
    .navbar-button {
      i {
        margin: 0 -3px;
      }
    }
  }
}

.explore {
  display: flex;
  flex: 1 1 auto;
  flex-direction: column;
}

.explore.explore-live {
  flex-direction: column-reverse;
}

.explore + .explore {
  border-left: 1px dotted $table-border;
}

.explore-container {
  display: flex;
  flex: 1 1 auto;
  flex-direction: column;
  padding: $dashboard-padding;
}

.explore-container.explore-live {
  flex-direction: column-reverse;
}

.explore-wrapper {
  display: flex;

  > .explore-split {
    width: 50%;
  }
}

.navbar .elapsed-time {
  position: absolute;
  left: 0;
  right: 0;
  top: 48px;
  text-align: center;
  font-size: 11px;
}

.graph-legend {
  flex-wrap: wrap;
}

.query-row {
  display: flex;
  position: relative;
  align-items: flex-start;

  & + & {
    margin-top: $space-sm;
  }
}

.query-row-tools {
  white-space: nowrap;
}

.query-row-status {
  position: relative;
  top: 0;
  right: 35px;
  z-index: 1015;
  display: flex;
  flex-direction: column;
  justify-content: center;
  height: $input-height;
  width: 0;
}

.query-row-field {
  margin-right: 3px;
  flex-grow: 1;
}

.query-transactions {
  display: table;
}

.query-transaction {
  display: table-row;
  color: $text-color-weak;
  line-height: 1.44;
}

.query-transaction--loading {
  animation: query-loading-color-change 1s alternate 100;
}

@keyframes query-loading-color-change {
  from {
    color: $text-color-faint;
  }

  to {
    color: $blue;
  }
}

.query-transaction__type,
.query-transaction__duration {
  display: table-cell;
  font-size: $font-size-xs;
  text-align: right;
  padding-right: 0.25em;
}

// Prometheus-specifics, to be extracted to datasource soon

.explore {
  .prom-query-field-info {
    margin: 0.25em 0.5em 0.5em;
    display: flex;

    details {
      margin-left: 1em;
    }
  }
}

// ReactTable basic overrides (does not include pivot/groups/filters)
// When integrating ReactTable as new panel plugin, move to _panel_table.scss

.ReactTable {
  border: none;
}

.ReactTable .rt-table {
  // Allow some space for the no-data text
  min-height: 90px;
}

.ReactTable .rt-thead.-header {
  box-shadow: none;
  background: $list-item-bg;
  border-top: 2px solid $body-bg;
  border-bottom: 2px solid $body-bg;
  height: 2em;
}

.ReactTable .rt-thead.-header .rt-th {
  text-align: left;
  color: $blue;
  font-weight: $font-weight-semi-bold;
}

.ReactTable .rt-thead .rt-td,
.ReactTable .rt-thead .rt-th {
  padding: 0.45em 0 0.45em 1.1em;
  border-right: none;
  box-shadow: none;
}

.ReactTable .rt-tbody .rt-td {
  padding: 0.45em 0 0.45em 1.1em;
  border-bottom: 2px solid $body-bg;
  border-right: 2px solid $body-bg;
}

.ReactTable .rt-tbody .rt-td:last-child {
  border-right: none;
}

.ReactTable .-pagination {
  border-top: none;
  box-shadow: none;
  margin-top: $space-sm;
}

.ReactTable .-pagination .-btn {
  color: $blue;
  background: $list-item-bg;
}

.ReactTable .-pagination input,
.ReactTable .-pagination select {
  color: $input-color;
  background-color: $input-bg;
}

.ReactTable .-loading {
  background: $input-bg;
}

.ReactTable .-loading.-active {
  opacity: 0.8;
}

.ReactTable .-loading > div {
  color: $input-color;
}

.ReactTable .rt-tr .rt-td:last-child {
  text-align: right;
}

.ReactTable .rt-noData {
  top: 60px;
  z-index: inherit;
}

// React-component cascade fix: show "loading" when loading children
.rc-cascader-menu-item-loading:after {
  position: absolute;
  right: 12px;
  content: 'loading';
  color: #767980;
  font-style: italic;
}

// React-component cascade fix: vertical alignment issue with Safari
.rc-cascader-menu {
  vertical-align: top;
}

// TODO Experimental

.cheat-sheet-item {
  margin: $space-lg 0;
  width: 50%;
}

.cheat-sheet-item__title {
  font-size: $font-size-h3;
}

.cheat-sheet-item__example {
  margin: $space-xs 0;
  cursor: pointer;
}

.query-type-toggle {
  margin-left: 5px;

  .btn.active {
    background-color: $input-bg;
    background-image: none;
    background-clip: padding-box;
    border: $input-border;
    border-radius: $input-border-radius;
    @include box-shadow($input-box-shadow);
    color: $input-color;
  }
}<|MERGE_RESOLUTION|>--- conflicted
+++ resolved
@@ -132,7 +132,6 @@
   }
 }
 
-<<<<<<< HEAD
 @media only screen and (max-width: 1210px) {
   .time-picker-long-date {
     .select-button {
@@ -143,8 +142,6 @@
   }
 }
 
-=======
->>>>>>> f0264ebe
 @media only screen and (max-width: 1070px) {
   .timepicker {
     .timepicker-rangestring {
