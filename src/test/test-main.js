--- conflicted
+++ resolved
@@ -115,6 +115,7 @@
   angular.module('grafana.filters', []);
 
   require([
+    'specs/overview-ctrl-specs',
     'specs/lexer-specs',
     'specs/parser-specs',
     'specs/gfunc-specs',
@@ -133,13 +134,7 @@
     'specs/templateValuesSrv-specs',
     'specs/kbn-format-specs',
     'specs/dashboardSrv-specs',
-<<<<<<< HEAD
-    'specs/dashboardViewStateSrv-specs'
-=======
-    'specs/influxSeries-specs',
     'specs/dashboardViewStateSrv-specs',
-    'specs/overview-ctrl-specs',
->>>>>>> c00384ad
   ], function () {
     window.__karma__.start();
   });
