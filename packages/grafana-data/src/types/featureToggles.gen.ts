// NOTE: This file was auto generated.  DO NOT EDIT DIRECTLY!
// To change feature flags, edit:
//  pkg/services/featuremgmt/registry.go
// Then run tests in:
//  pkg/services/featuremgmt/toggles_gen_test.go

/**
 * Describes available feature toggles in Grafana. These can be configured via
 * conf/custom.ini to enable features under development or not yet available in
 * stable version.
 *
 * Only enabled values will be returned in this interface
 *
 * @public
 */
export interface FeatureToggles {
  [name: string]: boolean | undefined; // support any string value

  alertingBigTransactions?: boolean;
  trimDefaults?: boolean;
  disableEnvelopeEncryption?: boolean;
  database_metrics?: boolean;
  dashboardPreviews?: boolean;
  ['live-pipeline']?: boolean;
  ['live-service-web-worker']?: boolean;
  queryOverLive?: boolean;
  panelTitleSearch?: boolean;
  prometheusAzureOverrideAudience?: boolean;
  showFeatureFlagsInUI?: boolean;
  publicDashboards?: boolean;
  publicDashboardsEmailSharing?: boolean;
  lokiLive?: boolean;
  lokiDataframeApi?: boolean;
  swaggerUi?: boolean;
  featureHighlights?: boolean;
  dashboardComments?: boolean;
  annotationComments?: boolean;
  migrationLocking?: boolean;
  storage?: boolean;
  k8s?: boolean;
  k8sDashboards?: boolean;
  apiserver?: boolean;
  supportBundles?: boolean;
  dashboardsFromStorage?: boolean;
  export?: boolean;
  exploreMixedDatasource?: boolean;
  tracing?: boolean;
<<<<<<< HEAD
  newTraceView?: boolean;
  commandPalette?: boolean;
=======
>>>>>>> bc67edbf
  correlations?: boolean;
  cloudWatchDynamicLabels?: boolean;
  datasourceQueryMultiStatus?: boolean;
  traceToMetrics?: boolean;
  newDBLibrary?: boolean;
  validateDashboardsOnSave?: boolean;
  autoMigrateGraphPanels?: boolean;
  prometheusWideSeries?: boolean;
  canvasPanelNesting?: boolean;
  scenes?: boolean;
  disableSecretsCompatibility?: boolean;
  logRequestsInstrumentedAsUnknown?: boolean;
  dataConnectionsConsole?: boolean;
  internationalization?: boolean;
  topnav?: boolean;
  grpcServer?: boolean;
  entityStore?: boolean;
  flameGraph?: boolean;
  cloudWatchCrossAccountQuerying?: boolean;
  redshiftAsyncQueryDataSupport?: boolean;
  athenaAsyncQueryDataSupport?: boolean;
  newPanelChromeUI?: boolean;
  queryLibrary?: boolean;
  showDashboardValidationWarnings?: boolean;
  mysqlAnsiQuotes?: boolean;
  accessControlOnCall?: boolean;
  nestedFolders?: boolean;
  accessTokenExpirationCheck?: boolean;
  elasticsearchBackendMigration?: boolean;
  datasourceOnboarding?: boolean;
  secureSocksDatasourceProxy?: boolean;
  authnService?: boolean;
  disablePrometheusExemplarSampling?: boolean;
  alertingBacktesting?: boolean;
  editPanelCSVDragAndDrop?: boolean;
  alertingNoNormalState?: boolean;
  topNavCommandPalette?: boolean;
  logsSampleInExplore?: boolean;
  logsContextDatasourceUi?: boolean;
}<|MERGE_RESOLUTION|>--- conflicted
+++ resolved
@@ -45,11 +45,8 @@
   export?: boolean;
   exploreMixedDatasource?: boolean;
   tracing?: boolean;
-<<<<<<< HEAD
   newTraceView?: boolean;
   commandPalette?: boolean;
-=======
->>>>>>> bc67edbf
   correlations?: boolean;
   cloudWatchDynamicLabels?: boolean;
   datasourceQueryMultiStatus?: boolean;
