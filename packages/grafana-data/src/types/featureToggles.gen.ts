// NOTE: This file was auto generated.  DO NOT EDIT DIRECTLY!
// To change feature flags, edit:
//  pkg/services/featuremgmt/registry.go
// Then run tests in:
//  pkg/services/featuremgmt/toggles_gen_test.go

/**
 * Describes available feature toggles in Grafana. These can be configured via
 * conf/custom.ini to enable features under development or not yet available in
 * stable version.
 *
 * Only enabled values will be returned in this interface
 *
 * @public
 */
export interface FeatureToggles {
  [name: string]: boolean | undefined; // support any string value

  returnUnameHeader?: boolean;
  alertingBigTransactions?: boolean;
  trimDefaults?: boolean;
  disableEnvelopeEncryption?: boolean;
  database_metrics?: boolean;
  dashboardPreviews?: boolean;
  dashboardPreviewsAdmin?: boolean;
  ['live-config']?: boolean;
  ['live-pipeline']?: boolean;
  ['live-service-web-worker']?: boolean;
  queryOverLive?: boolean;
  panelTitleSearch?: boolean;
  tempoApmTable?: boolean;
  prometheusAzureOverrideAudience?: boolean;
  influxdbBackendMigration?: boolean;
  showFeatureFlagsInUI?: boolean;
  publicDashboards?: boolean;
  publicDashboardsEmailSharing?: boolean;
  lokiLive?: boolean;
  lokiDataframeApi?: boolean;
  lokiMonacoEditor?: boolean;
  swaggerUi?: boolean;
  featureHighlights?: boolean;
  dashboardComments?: boolean;
  annotationComments?: boolean;
  migrationLocking?: boolean;
  storage?: boolean;
  k8s?: boolean;
  supportBundles?: boolean;
  dashboardsFromStorage?: boolean;
  export?: boolean;
  azureMonitorResourcePickerForMetrics?: boolean;
  exploreMixedDatasource?: boolean;
  tracing?: boolean;
  commandPalette?: boolean;
  correlations?: boolean;
  cloudWatchDynamicLabels?: boolean;
  datasourceQueryMultiStatus?: boolean;
  traceToMetrics?: boolean;
  newDBLibrary?: boolean;
  validateDashboardsOnSave?: boolean;
  autoMigrateGraphPanels?: boolean;
  prometheusWideSeries?: boolean;
  canvasPanelNesting?: boolean;
  scenes?: boolean;
  disableSecretsCompatibility?: boolean;
  logRequestsInstrumentedAsUnknown?: boolean;
  dataConnectionsConsole?: boolean;
  internationalization?: boolean;
  topnav?: boolean;
  grpcServer?: boolean;
  entityStore?: boolean;
  flameGraph?: boolean;
  cloudWatchCrossAccountQuerying?: boolean;
  redshiftAsyncQueryDataSupport?: boolean;
  athenaAsyncQueryDataSupport?: boolean;
  increaseInMemDatabaseQueryCache?: boolean;
  newPanelChromeUI?: boolean;
  queryLibrary?: boolean;
  showDashboardValidationWarnings?: boolean;
  mysqlAnsiQuotes?: boolean;
  datasourceLogger?: boolean;
  accessControlOnCall?: boolean;
  nestedFolders?: boolean;
  accessTokenExpirationCheck?: boolean;
  elasticsearchBackendMigration?: boolean;
  datasourceOnboarding?: boolean;
  secureSocksDatasourceProxy?: boolean;
  authnService?: boolean;
  sessionRemoteCache?: boolean;
  disablePrometheusExemplarSampling?: boolean;
  alertingBacktesting?: boolean;
<<<<<<< HEAD
  individualCookiePreferences?: boolean;
=======
  alertingNoNormalState?: boolean;
>>>>>>> 07bbc071
}<|MERGE_RESOLUTION|>--- conflicted
+++ resolved
@@ -88,9 +88,6 @@
   sessionRemoteCache?: boolean;
   disablePrometheusExemplarSampling?: boolean;
   alertingBacktesting?: boolean;
-<<<<<<< HEAD
   individualCookiePreferences?: boolean;
-=======
   alertingNoNormalState?: boolean;
->>>>>>> 07bbc071
 }