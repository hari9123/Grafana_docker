--- conflicted
+++ resolved
@@ -38,13 +38,10 @@
 export { Graph } from './Graph/Graph';
 export { BarGauge } from './BarGauge/BarGauge';
 export { VizRepeater } from './VizRepeater/VizRepeater';
-<<<<<<< HEAD
 
 // Panel editors
 export { ThresholdsEditor } from './ThresholdsEditor/ThresholdsEditor';
 export { LegendEditor, LegendOptions } from './LegendEditor/LegendEditor';
-=======
 export * from './SingleStatShared/shared';
 
-export { CallToActionCard } from './CallToActionCard/CallToActionCard';
->>>>>>> b48c18a1
+export { CallToActionCard } from './CallToActionCard/CallToActionCard';