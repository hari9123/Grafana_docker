--- conflicted
+++ resolved
@@ -9,11 +9,7 @@
   children: Child | Child[];
 }
 
-<<<<<<< HEAD
-export const InputGroup = ({ children }: React.PropsWithChildren<InputGroupProps>) => {
-=======
 export const InputGroup = ({ children }: InputGroupProps) => {
->>>>>>> dd9e1498
   const styles = useStyles2(getStyles);
 
   // Find children with an invalid prop, and set a class name to raise their z-index so all
