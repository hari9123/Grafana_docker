--- conflicted
+++ resolved
@@ -172,11 +172,7 @@
     return theme.spacing.gridSize * theme.components.panel.headerHeight;
   }
 
-<<<<<<< HEAD
-  return theme.spacing.gridSize * theme.components.panel.headerHeight;
-=======
   return 0;
->>>>>>> f25d5199
 };
 
 const getContentStyle = (
